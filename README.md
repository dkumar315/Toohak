# COMP1531 Major Project

**✨ 🥜 Toohak 🥜 ✨**

## Contents

[[_TOC_]]

## Change Log

* 29/06 Added missing error condition to adminQuizDescriptionUpdate and peer assessment links.
* 19/07 Dropped the world "limited" from this sentence: Ensuring that there is limited or no references to `req`, `res`, or status codes, in functions outside of `server.ts` to properly maintain abstraction between the HTTP layer and the application logic layer.

## 🫡 0. Aims:

1. Demonstrate effective use of software development tools to build full-stack end-user applications.
2. Demonstrate effective use of static testing, dynamic testing, and user testing to validate and verify software systems.
3. Understand key characteristics of a functioning team in terms of understanding professional expectations, maintaining healthy relationships, and managing conflict.
4. Demonstrate an ability to analyse complex software systems in terms of their data model, state model, and more.
5. Understand the software engineering life cycle in the context of modern and iterative software development practices in order to elicit requirements, design systems thoughtfully, and implement software correctly.
6. Demonstrate an understanding of how to use version control and continuous integration to sustainably integrate code from multiple parties.

## 🌈 1. Overview

UNSW has been having severe issues with lecture attendance - student's just aren't coming to class, and they're citing that class isn't interesting enough for them.

UNSW must resort to giving into the limited attention span of students and gamify lecture and tutorial time as much as possible - by doing interactive and colourful quizzes.

However, instead of licensing well-built and tested software, UNSW is hoping to use the pool of extremely talented and interesting COMP1531 students to create their own version to distribute around campus for free. The chosen game to "take inspiration from" is **<a href="https://kahoot.com/">Kahoot</a>**.

The 24T2 cohort of COMP1531 students will build the **backend Javascript server** for a new quiz game platform, **Toohak**. We plan to task future students to build the frontend for Toohak, something you won't have to worry about.

**Toohak** is the questionably-named quiz tool that allows admins to create quiz games, and players to join (without signing up) to participate and compete.

We have already specified a **common interface** for the frontend and backend to operate on. This allows both courses to go off and do their own development and testing under the assumption that both parties will comply with the common interface. This is the interface **you are required to use**.

The specific capabilities that need to be built for this project are described in the interface at the bottom. This is clearly a lot of features, but not all of them are to be implemented at once.

(For legal reasons, this is a joke).

We highly recommend **creating and playing** a Kahoot game to better understand your task:
- To sign up and log in as an admin, go to [kahoot.com](https://kahoot.com/).
- To join a game created by an admin, go to [kahoot.it](https://kahoot.it/).

## 🐭 2. Iteration 0: Getting Started

[You can watch the iteration 0 introductory video here.](https://youtu.be/81r1oUQHRNA) This video is not required watching (the specification is clear by itself) though many students find it useful as a starting point.

### 🐭 2.1. Task

This iteration is designed as a warm-up to help you setup your project, learn Git and project management practises (see Marking Criteria), and understand how your team works together.

In this iteration, you are expected to:
1. Write stub code for the basic functionality of Toohak. The basic functionality is defined as the `adminAuth*`, `adminQuiz*` capabilities/functions, as per the interface section below (2.2).
    * A stub is a function declaration and sample return value (see example below). **Do NOT write the implementation** for the stubbed functions. That is for the next iteration. In this iteration you are just focusing on setting up your function declarations and getting familiar with Git.
    * Each team member must stub **AT LEAST 1** function each.
    * Function stub locations should be inside files named a corresponding prefix e.g. `adminQuiz*` inside `quiz.js`.
    * Return values should match the interface table below (see example below).
```javascript
// Sample stub for the authLoginV1 function
// Return stub value matches table below
function adminAuthLogin(email, password) {
  return {
    authUserId: 1,
  }
}
```
2. Design a structure to store all the data needed for Toohak, and place this in the [code block](https://www.markdownguide.org/extended-syntax/#fenced-code-blocks) inside the `data.md` file. Specifically, you must consider how to store information about **users** and **quizzes** and populate ONE example `user` and `quiz` in your data structure (any values are fine - see example below).
    * Use the interface table (2.2) to help you decide what data might need to be stored. This will require making some educated guesses about what would be required to be stored in order to return the types of data you see. **Whilst the data structure you describe in data.md might be similar to the interface, it is a different thing to the interface.** If you're still confused, think of the interface like a restaurant menu, and `data.md` like where the food is stored in the back. It's all the same food, but the menu is about how it's packaged up and received from the kitchen, and `data.md` is describing the structure of how it's all stored behind the scenes. 
    * As functions are called, this structure would be populated with more users and quizzes, so consider this in your solution.
    * Focus on the structure itself (object/list composition), rather than the example contents.
```javascript
// Example values inside of a 'user' object might look like this
// NOTE: this object's data is not exhaustive, you may need more/fewer fields stored as you complete this project. 
{
  uId: 1,
  nameFirst: 'Rani',
  nameLast: 'Jiang',
  email: 'ranivorous@gmail.com',
}
```

3. Follow best practices for git and teamwork as discussed in lectures.
    * Create a group contract by completing `contract.md` - you may add/edit this template as you see fit.
    * You are expected to have **at least 1 meeting** with your group, and document the meeting(s) in meeting minutes which should be stored at a timestamped location in your repo (e.g. uploading a word doc/pdf or writing in the GitLab repo Wiki after each meeting). We have provided you with a `minutes-template.md` which you may use if you choose.
    * For this iteration each team member will need to make a minimum of **1 merge request per person** in your group into the `master` branch.
    * **1 merge request per function** must be made (11 in total).
    * Check out the lab on Git from week 1 to get familiar with using Git.

### 🐭 2.2. Functions to stub

The following are strings: `email`, `password`, `nameFirst`, `nameLast`, `name`, `description`, `oldPassword`, `newPassword`.

The following are integers: `authUserId`, `quizId`.

In terms of file structure:
 * All functions starting with `adminAuth` or `adminUser` go in `auth.js`.
 * All functions starting with `adminQuiz` go in `quiz.js`.
 * `clear` goes in `other.js`.

<table>
  <tr>
    <th>Name & Description</th>
    <th style="width:18%">Data Types</th>
  </tr>
  <tr>
    <td>
      <code>adminAuthRegister</code>
      <br /><br />
      Register a user with an email, password, and names, then returns their <code>authUserId</code> value.
    </td>
    <td>
      <b>Parameters:</b><br />
      <code>( email, password, nameFirst, nameLast )</code>
      <br /><br />
      <b>Return object:</b><br />
      <code>{
  authUserId: 1
}</code>
    </td>
  </tr>
  <tr>
    <td>
      <code>adminAuthLogin</code>
      <br /><br />
      Given a registered user's email and password returns their <code>authUserId</code> value.
    </td>
    <td>
      <b>Parameters:</b><br />
      <code>( email, password )</code>
      <br /><br />
      <b>Return object:</b><br />
      <code>{
  authUserId: 1
}</code>
    </td>
  </tr>
  <tr>
    <td>
      <code>adminUserDetails</code>
      <br /><br />
      Given an admin user's authUserId, return details about the user.
      <li>"<code>name</code>" is the first and last name concatenated with a single space between them.</li>
    </td>
    <td>
      <b>Parameters:</b><br />
      <code>( authUserId )</code>
      <br /><br />
      <b>Return object:</b><br />
      <code>{ user:
  {
    userId: 1,
    name: 'Hayden Smith',
    email: 'hayden.smith@unsw.edu.au',
    numSuccessfulLogins: 3,
    numFailedPasswordsSinceLastLogin: 1,
  }
}</code>
    </td>
  </tr>
  <tr>
    <td>
      <code>adminUserDetailsUpdate</code>
      <br /><br />
      Given an admin user's authUserId and a set of properties, update the properties of this logged in admin user.
    </td>
    <td>
      <b>Parameters:</b><br />
      <code>( authUserId, email, nameFirst, nameLast )</code>
      <br /><br />
      <b>Return object:</b><br />
      <code>{ }</code> empty object
    </td>
  </tr>
  <tr>
    <td>
      <code>adminUserPasswordUpdate</code>
      <br /><br />
      Given details relating to a password change, update the password of a logged in user.
    </td>
    <td>
      <b>Parameters:</b><br />
      <code>( authUserId, oldPassword, newPassword )</code>
      <br /><br />
      <b>Return object:</b><br />
      <code>{ }</code> empty object
    </td>
  </tr>
  <tr>
    <td>
      <code>adminQuizList</code>
      <br /><br />
      Provide a list of all quizzes that are owned by the currently logged in user.
    </td>
    <td>
      <b>Parameters:</b><br />
      <code>( authUserId )</code>
      <br /><br />
      <b>Return object:</b><br />
      <code>{ quizzes: [
    {
      quizId: 1,
      name: 'My Quiz',
    }
  ]
}</code>
    </td>
  </tr>
  <tr>
    <td>
      <code>adminQuizCreate</code>
      <br /><br />
      Given basic details about a new quiz, create one for the logged in user.
    </td>
    <td>
      <b>Parameters:</b><br />
      <code>( authUserId, name, description )</code>
      <br /><br />
      <b>Return object:</b><br />
      <code>{
  quizId: 2
}</code>
    </td>
  </tr>
  <tr>
    <td>
      <code>adminQuizRemove</code>
      <br /><br />
      Given a particular quiz, permanently remove the quiz.
    </td>
    <td>
      <b>Parameters:</b><br />
      <code>( authUserId, quizId )</code>
      <br /><br />
      <b>Return object:</b><br />
      <code>{ }</code> empty object
    </td>
  </tr>
  <tr>
    <td>
      <code>adminQuizInfo</code>
      <br /><br />
      Get all of the relevant information about the current quiz.
    </td>
    <td>
      <b>Parameters:</b><br />
      <code>( authUserId, quizId )</code>
      <br /><br />
      <b>Return object:</b><br />
      <code>{
  quizId: 1,
  name: 'My Quiz',
  timeCreated: 1683125870,
  timeLastEdited: 1683125871,
  description: 'This is my quiz',
}</code>
    </td>
  </tr>
  <tr>
    <td>
      <code>adminQuizNameUpdate</code>
      <br /><br />
      Update the name of the relevant quiz.
    </td>
    <td>
      <b>Parameters:</b><br />
      <code>( authUserId, quizId, name )</code>
      <br /><br />
      <b>Return object:</b><br />
      <code>{ }</code> empty object
    </td>
  </tr>
  <tr>
    <td>
      <code>adminQuizDescriptionUpdate</code>
      <br /><br />
      Update the description of the relevant quiz.
    </td>
    <td>
      <b>Parameters:</b><br />
      <code>( authUserId, quizId, description )</code>
      <br /><br />
      <b>Return object:</b><br />
      <code>{ }</code> empty object
    </td>
  </tr>
  <tr>
    <td>
      <code>clear</code>
      <br /><br />
      Reset the state of the application back to the start.
    </td>
    <td>
      <b>Parameters:</b><br />
      <code>()</code> no parameters
      <br /><br />
      <b>Return object:</b><br />
      <code>{ }</code> empty object
    </td>
  </tr>
</table>

### 🐭 2.3 Marking Criteria
<table>
  <tr>
    <th>Section</th>
    <th>Weighting</th>
    <th>Criteria</th>
  </tr>
  <tr>
    <td>Automarking (Implementation)</td>
    <td>40%</td>
    <td><ul>
      <li>Correct implementation of specified stubs.</li>
    </ul></td>
  </tr>
  <tr>
  <tr>
    <td>Documentation</td>
    <td>20%</td>
    <td><ul>
      <li>Clear and obvious effort and time gone into thinking about possible representation of data structure for the project containing users and quizzes, inside of <code>data.md</code>.</li>
    </ul></td>
  </tr>
  <tr>
    <td>Git Practices</td>
    <td>30%</td>
    <td><ul>
      <li>Meaningful and informative git commit messages being used (see <a href="https://initialcommit.com/blog/git-commit-messages-best-practices#:~:text=commit%20message%20style.-,General%20Commit%20Message%20Guidelines,-As%20a%20general">examples</a>).</li>
      <li>Effective use of merge requests (from branches being made) across the team (as covered in lectures).</li>
      <li>At least 1 merge request per person and 1 merge request per function (11 in total) made into the <code>master</code> branch.</li>
    </ul></td>
  </tr>
  <tr>
    <td>Project Management & Teamwork</td>
    <td>10%</td>
    <td><ul>
      <li>Completed group contract.</li>>
      <li>A generally equal contribution between team members.</li>
      <li>Effective use of course-provided MS Teams for communication, demonstrating an ability to competently manage teamwork online.</li>
      <li>Had a meeting together that involves planning and managing tasks, and taken notes from said meeting (and stored in a logical place in the repo e.g. Wiki section).</li>
    </ul></td>
  </tr>
</table>

### 🐭 2.4. Dryrun

We have provided a dryrun for iteration 0 consisting of one test for each function. Passing these tests means you have a correct implementation for your stubs, and have earned the marks for the automarking component iteration 0.

To run the dryrun, you should on a CSE machine (i.e. using `VLAB` or `ssh`'ed into CSE) be in the root directory of your project (e.g. `/project-backend`) and use the command:

```bash
1531 dryrun 0
```

To view the dryrun tests, you can run the following command on CSE machines:
```bash
cat ~cs1531/bin/iter0.test.js
```

### 🐭 2.5. Submission

Please see section 6 for information on **due date**.

## 🐶 3. Iteration 1: Basic Functionality and Tests


[You can watch the iteration 1 introductory video here.](https://youtu.be/VPlNNy-gK2w) Please note that this video was recorded in 23T2, and there are changes in 24T2. You should consult this spec for changes. This video is not required watching (the specification is clear by itself) though many students will watch this for the practical demo of how to get started.

### 🐶 3.1. Task

In this iteration, you are expected to:

1. Write tests for and implement the basic functionality of Toohak. The basic functionality is defined as the `adminAuth*`, `adminQuiz*` capabilities/functions, as per the interface section below.
    * Test files you add should all be in the form `*.test.js`.
    * Do NOT attempt to try and write or start a web server. Don't overthink how these functions are meant to connect to a frontend yet. That is for the next iteration. In this iteration you are just focusing on the basic backend functionality.

2. Follow best practices for git, project management, and effective teamwork, as discussed in lectures.
    * The marking will be heavily biased toward how well you follow good practices and work together as a team. Just having a "working" solution at the end is not, on its own, sufficient to even get a passing mark.

    * You need to use the [**GitLab Issue Boards**](https://docs.gitlab.com/ee/user/project/issue_board.html) (or similar) for your task tracking and allocation. Spend some time getting to know how to use the taskboard. If you would like to use another collaborative task tracker e.g. Jira, Trello, Airtable, etc. you must first get approval from your tutor and grant them administrator access to your team board.

    * You are expected to meet regularly with your group and document the meetings via meeting minutes, which should be stored at a timestamped location in your repo (e.g. uploading a word doc/pdf or writing in the GitLab repo Wiki after each meeting).

    * You should have regular standups and be able to demonstrate evidence of this to your tutor.

    * For this iteration, you will need to collectively make a minimum of **12 merge requests** into `master`.


### 🐶 3.2. Storing data

Nearly all of the functions will likely have to reference some "data source" to store information. E.g. If you register two users, create two quizzes, all of that information needs to be "stored" somewhere. The most important thing for iteration 1 is not to overthink this problem.

Firstly, you should **not** use an SQL database, or something like firebase.

Secondly, you don't need to make anything persist. What that means is that if you run all your tests, and then run them again later, it's OK for the data to be "fresh" each time you run the tests. We will cover persistence in another iteration.

Inside `src/dataStore.js` we have provided you with an object called `data` which will contain the information that you will need to access across multiple functions. An explanation of how to `get` and `set` the data is in `dataStore.js`. You will need to determine the internal structure of the object. If you wish, you are allowed to modify this data structure.

For example, you could define a structure in a file that is empty, and as functions are called, the structure populates and fills up like the one below:

```javascript
let data = {
    users: [
        {
            id: 1,
            nameFirst: 'user1',
        },
        {
            id: 2,
            nameFirst: 'user2',
        },
    ],
    quizzes: [
        {
            id: 1,
            name: 'quiz1',
        },
        {
            id: 2,
            name: 'quiz2',
        },
    ],
}
```
### 🐶 3.3. Implementing and testing features

You should first approach this project by considering its distinct "features". Each feature should add some meaningful functionality to the project, but still be as small as possible. You should aim to size features as the smallest amount of functionality that adds value without making the project more unstable. For each feature you should:

1. Create a new branch.
1. Write function stub/s for your feature. This may have been completed in iteration 0 for some functions.
1. Write tests for that feature and commit them to the branch. These will fail as you have not yet implemented the feature.
1. Implement that feature.
1. Make any changes to the tests such that they pass with the given implementation. You should not have to do a lot here. If you find that you are, you're not spending enough time on your tests.
1. Create a merge request for the branch.
1. Get someone in your team who **did not** work on the feature to review the merge request.
1. Fix any issues identified in the review.
1. After merge request is **approved** by a different team member, merge the merge request into `master`.

For this project, a feature is typically sized somewhere between a single function, and a whole file of functions (e.g. `auth.js`). It is up to you and your team to decide what each feature is.

There is no requirement that each feature is implemented by only one person. In fact, we encourage you to work together closely on features, especially to help those who may still be coming to grips with Javascript.

Please pay careful attention to the following:

* We want to see **evidence that you wrote your tests before writing your implementation**. As noted above, the commits containing your initial tests should appear *before* your implementation for every feature branch. If we don't see this evidence, we will assume you did not write your tests first and your mark will be reduced.
* Merging in merge requests with failing tests is **very bad practice**. Not only does this interfere with your team's ability to work on different features at the same time, and thus slow down development, it is something you will be **penalised** for in marking.
* Similarly, merging in branches with untested features is also **bad practice**. We will assume, and you should too, that any code without tests does not work.
* Pushing directly to `master` is not possible for this repo. The only way to get code into `master` is via a merge request. If you discover you have a bug in `master` that got through testing, create a bugfix branch and merge that in via a merge request.
* As is the case with any system or functionality, there will be some things that you can test extensively, some things that you can test sparsely/fleetingly, and some things that you can't meaningfully test at all. You should aim to test as extensively as you can, and make judgements as to what things fall into what categories.

### 🐶 3.4. Testing guidelines & advice

#### 🐶 3.4.1. Test Structure
The tests you write should be as small and independent as possible. This makes it easier to identify why a particular test may be failing. Similarly, try to make it clear what each test is testing for. Meaningful test names and documentation help with this. An example of how to structure tests has been done in:

* `src/echo.js`
* `src/echo.test.js`

_The echo functionality is tested, both for correct behaviour and for failing behaviour. As echo is relatively simple functionality, only 2 tests are required. For the larger features, you will need many tests to account for many different behaviours._

#### 🐶 3.4.2. Black Box Testing

Your tests should be *black box* unit tests:
  * Black box means they should not depend your specific implementation, but rather work with *any* faithful implementation of the project interface specification. I.e. you should design your tests such that if they were run against another group's backend they would still pass.
  * For iteration 1, you should *not* be importing the `data` object itself or directly accessing it via the `get` or `set` functions from `src/dataStore.js` inside your tests.
  * Unit tests mean the tests focus on testing particular functions, rather than the system as a whole. Certain unit tests will depend on other tests succeeding. It's OK to write tests that are only a valid test if other functions are correct (e.g. to test `quiz` functions you can assume that `auth` is implemented correctly).

This will mean you will use code like this to test login, for instance:

```javascript
let result = adminAuthRegister('validemail@gmail.com', '123abc!@#', 'Jake', 'Renzella')
adminAuthLogin('validemail@gmail.com', '123abc!@#') // Expect to work since we registered
```

#### 🐶 3.4.3. Resetting state

You should reset the state of the application (e.g. deleting all users, quizzes, etc.) at the start of every test. That way you know none of them are accidentally dependent on an earlier test. You can use a function for this that is run at the beginning of each test (hint: `clear`).

#### 🐶 3.4.4. Other help

* If you find yourself needing similar code at the start of a series of tests, consider using Jest's [**beforeEach**](https://jestjs.io/docs/api#beforeeachfn-timeout) to avoid repetition.

Sometimes you may ask "What happens if X?". In cases where we don't specify behaviour, we call this **undefined behaviour**. When something has undefined behaviour, you can have it behave any reasonable way you want - because there is no expectation or assumption of how it should act.

A common question asked throughout the project is usually "How can I test this?" or "Can I test this?". In any situation, most things can be tested thoroughly. However, some things can only be tested sparsely, and on some other rare occasions, some things can't be tested at all. A challenge of this project is for you to use your discretion to figure out what to test, and how much to test. Often, you can use the functions you've already written to test new functions in a black-box manner.

### 🐶 3.5. Iteration 1 Interface

The functions required for iteration 1 are described below.

All error cases should return <code>{error: 'specific error message here'}</code>, where the error message in quotation marks can be anything you like (this will not be marked).

The following are strings: `email`, `password`, `nameFirst`, `nameLast`, `name`, `description`, `oldPassword`, `newPassword`.

The following are integers: `authUserId`, `quizId`.

For timestamps, these are unix timestamps in seconds. You can find more information that here https://en.wikipedia.org/wiki/Unix_time. Timestamps should be rounded using `Math.floor()`. 

<table>
  <tr>
    <th>Name & Description</th>
    <th style="width:18%">Data Types</th>
    <th style="width:32%">Error returns</th>
  </tr>
  <tr>
    <td>
      <code>adminAuthRegister</code>
      <br /><br />
      Register a user with an email, password, and names, then returns their <code>authUserId</code> value.
    </td>
    <td>
      <b>Parameters:</b><br />
      <code>( email, password, nameFirst, nameLast )</code>
      <br /><br />
      <b>Return type if no error:</b><br />
      <code>{ authUserId }</code>
    </td>
    <td>
      <b>Return object <code>{error: 'specific error message here'}</code></b> when any of:
      <ul>
        <li>Email address is used by another user.</li>
        <li>Email does not satisfy this: https://www.npmjs.com/package/validator (validator.isEmail function).</li>
        <li>NameFirst contains characters other than lowercase letters, uppercase letters, spaces, hyphens, or apostrophes.</li>
        <li>NameFirst is less than 2 characters or more than 20 characters.</li>
        <li>NameLast contains characters other than lowercase letters, uppercase letters, spaces, hyphens, or apostrophes.</li>
        <li>NameLast is less than 2 characters or more than 20 characters.</li>
        <li>Password is less than 8 characters.</li>
        <li>Password does not contain at least one number and at least one letter.</li>
      </ul>
    </td>
  </tr>
  <tr>
    <td>
      <code>adminAuthLogin</code>
      <br /><br />
      Given a registered user's email and password returns their <code>authUserId</code> value.
    </td>
    <td>
      <b>Parameters:</b><br />
      <code>( email, password )</code>
      <br /><br />
      <b>Return type if no error:</b><br />
      <code>{ authUserId }</code>
    </td>
    <td>
      <b>Return object <code>{error: 'specific error message here'}</code></b> when any of:
      <ul>
        <li>Email address does not exist.</li>
        <li>Password is not correct for the given email.</li>
      </ul>
    </td>
  </tr>
  <tr>
    <td>
      <code>adminUserDetails</code>
      <br /><br />
      Given an admin user's authUserId, return details about the user.
      <li>"name" is the first and last name concatenated with a single space between them.</li>
      <li>numSuccessfulLogins includes logins direct via registration, and is counted from the moment of registration starting at 1.</li>
      <li>numFailedPasswordsSinceLastLogin is reset every time they have a successful login, and simply counts the number of attempted logins that failed due to incorrect password, only since the last login.</li>
    </td>
    <td>
      <b>Parameters:</b><br />
      <code>( authUserId )</code>
      <br /><br />
      <b>Return type if no error:</b><br />
      <code>{ user:
  {
    userId,
    name,
    email,
    numSuccessfulLogins,
    numFailedPasswordsSinceLastLogin,
  }
}</code>
    </td>
    <td>
      <b>Return object <code>{error: 'specific error message here'}</code></b> when any of:
      <ul>
        <li>AuthUserId is not a valid user.</li>
    </td>
  </tr>
  <tr>
  <td>
    <code>adminUserDetailsUpdate</code>
    <br /><br />
    Given an admin user's authUserId and a set of properties, update the properties of this logged in admin user. 
  </td>
  <td>
    <b>Parameters:</b><br />
    <code>( authUserId, email, nameFirst, nameLast )</code>
    <br /><br />
    <b>Return type if no error:</b><br />
    <code>{ }</code>
  </td>
  <td>
    <b>Return object <code>{error: 'specific error message here'}</code></b> when any of:
    <ul>
      <li>AuthUserId is not a valid user.</li>
      <li>Email is currently used by another user (excluding the current authorised user)</li>
      <li>Email does not satisfy this: https://www.npmjs.com/package/validator (validator.isEmail)</li>
      <li>NameFirst contains characters other than lowercase letters, uppercase letters, spaces, hyphens, or apostrophes</li>
      <li>NameFirst is less than 2 characters or more than 20 characters</li>
      <li>NameLast contains characters other than lowercase letters, uppercase letters, spaces, hyphens, or apostrophes</li>
      <li>NameLast is less than 2 characters or more than 20 characters</li>
    </ul>
  </td>
  </tr>
  <tr>
  </td>
    <td>
      <code>adminUserPasswordUpdate</code>
      <br /><br />
      Given details relating to a password change, update the password of a logged in user.
    </td>
    <td>
      <b>Parameters:</b><br />
      <code>( authUserId, oldPassword, newPassword )</code>
      <br /><br />
      <b>Return type if no error:</b><br />
      <code>{ }</code>
    </td>
    <td>
      <b>Return object <code>{error: 'specific error message here'}</code></b> when any of:
      <ul>
        <li>AuthUserId is not a valid user.</li>
        <li>Old Password is not the correct old password</li>
        <li>Old Password and New Password match exactly</li>
        <li>New Password has already been used before by this user</li>
        <li>New Password is less than 8 characters</li>
        <li>New Password does not contain at least one number and at least one letter</li>
      </ul>
    </td>
  </tr>
  <tr>
    <td>
      <code>adminQuizList</code>
      <br /><br />
      Provide a list of all quizzes that are owned by the currently logged in user.
    </td>
    <td>
      <b>Parameters:</b><br />
      <code>( authUserId )</code>
      <br /><br />
      <b>Return type if no error:</b><br />
      <code>{ quizzes: [
    {
      quizId,
      name,
    }
  ]
}</code>
    </td>
    <td>
      <b>Return object <code>{error: 'specific error message here'}</code></b> when any of:
      <ul>
        <li>AuthUserId is not a valid user.</li>
      </ul>
    </td>
  </tr>
  <tr>
    <td>
      <code>adminQuizCreate</code>
      <br /><br />
      Given basic details about a new quiz, create one for the logged in user.
    </td>
    <td>
      <b>Parameters:</b><br />
      <code>( authUserId, name, description )</code>
      <br /><br />
      <b>Return type if no error:</b><br />
      <code>{ quizId }</code>
    </td>
    <td>
      <b>Return object <code>{error: 'specific error message here'}</code></b> when any of:
      <ul>
        <li>AuthUserId is not a valid user.</li>
        <li>Name contains invalid characters. Valid characters are alphanumeric and spaces.</li>
        <li>Name is either less than 3 characters long or more than 30 characters long.</li>
        <li>Name is already used by the current logged in user for another quiz.</li>
        <li>Description is more than 100 characters in length (note: empty strings are OK).</li>
      </ul>
    </td>
  </tr>
  <tr>
    <td>
      <code>adminQuizRemove</code>
      <br /><br />
      Given a particular quiz, permanently remove the quiz.
    </td>
    <td>
      <b>Parameters:</b><br />
      <code>( authUserId, quizId )</code>
      <br /><br />
      <b>Return type if no error:</b><br />
      <code>{ }</code>
    </td>
    <td>
      <b>Return object <code>{error: 'specific error message here'}</code></b> when any of:
      <ul>
        <li>AuthUserId is not a valid user.</li>
        <li>Quiz ID does not refer to a valid quiz.</li>
        <li>Quiz ID does not refer to a quiz that this user owns.</li>
      </ul>
    </td>
  </tr>
  <tr>
    <td>
      <code>adminQuizInfo</code>
      <br /><br />
      Get all of the relevant information about the current quiz.
    </td>
    <td>
      <b>Parameters:</b><br />
      <code>( authUserId, quizId )</code>
      <br /><br />
      <b>Return type if no error:</b><br />
      <code>{
  quizId,
  name,
  timeCreated,
  timeLastEdited,
  description,
}</code>
    </td>
    <td>
      <b>Return object <code>{error: 'specific error message here'}</code></b> when any of:
      <ul>
        <li>AuthUserId is not a valid user.</li>
        <li>Quiz ID does not refer to a valid quiz.</li>
        <li>Quiz ID does not refer to a quiz that this user owns.</li>
      </ul>
    </td>
  </tr>
  <tr>
    <td>
      <code>adminQuizNameUpdate</code>
      <br /><br />
      Update the name of the relevant quiz.
    </td>
    <td>
      <b>Parameters:</b><br />
      <code>( authUserId, quizId, name )</code>
      <br /><br />
      <b>Return type if no error:</b><br />
      <code>{ }</code>
    </td>
    <td>
      <b>Return object <code>{error: 'specific error message here'}</code></b> when any of:
      <ul>
        <li>AuthUserId is not a valid user.</li>
        <li>Quiz ID does not refer to a valid quiz.</li>
        <li>Quiz ID does not refer to a quiz that this user owns.</li>
        <li>Name contains invalid characters. Valid characters are alphanumeric and spaces.</li>
        <li>Name is either less than 3 characters long or more than 30 characters long.</li>
        <li>Name is already used by the current logged in user for another quiz.</li>
      </ul>
    </td>
  </tr>
  <tr>
    <td>
      <code>adminQuizDescriptionUpdate</code>
      <br /><br />
      Update the description of the relevant quiz.
    </td>
    <td>
      <b>Parameters:</b><br />
      <code>( authUserId, quizId, description )</code>
      <br /><br />
      <b>Return type if no error:</b><br />
      <code>{ }</code>
    </td>
    <td>
      <b>Return object <code>{error: 'specific error message here'}</code></b> when any of:
      <ul>
        <li>AuthUserId is not a valid user.</li>
        <li>Quiz ID does not refer to a valid quiz.</li>
        <li>Quiz ID does not refer to a quiz that this user owns.</li>
        <li>Description is more than 100 characters in length (note: empty strings are OK).</li>
      </ul>
    </td>
  </tr>
  <tr>
    <td>
      <code>clear</code>
      <br /><br />
      Reset the state of the application back to the start.
    </td>
    <td>
      <b>Parameters:</b><br />
      <code>( )</code>
      <br /><br />
      <b>Return type if no error:</b><br />
      <code>{ }</code>
    </td>
    <td>
    </td>
  </tr>
</table>

### 🐶 3.6. Authorisation

Elements of securely storing passwords and other tricky authorisation methods are not required for iteration 1. You can simply store passwords plainly, and use the user ID to identify each user. We will discuss ways to improve the quality and methods of these capabilities in the later iterations.

Note that the `authUserId` variable is simply the user ID of the user who is making the function call. For example,
* A user registers an account with Toohak and is assigned some integer ID, e.g. `42` as their user ID.
* When they make subsequent calls to functions, their user ID - in this case, `42` - is passed in as the `authUserId` argument.

Since `authUserId` refers to the user ID of the user calling the functions, you do NOT need to store separate user IDs (e.g. a uId or userId + a authUserId) to identify each user in your data structure - you only need to store one user ID. How you name this user ID property in your data structure is up to you.

### 🐶 3.7. Working in parallel

This iteration provides challenges for many groups when it comes to working in parallel. Your group's initial reaction will be that you need to complete registration before you can complete quiz creation, and then quiz creation must be done before you update a quiz name, etc.

There are several approaches that you can consider to overcome these challenges:

* Have people working on down-stream tasks (like the quiz implementation) work with stubbed versions of the up-stream tasks. E.g. The register function is stubbed to return a successful dummy response, and therefore two people can start work in parallel.
* Co-ordinate with your team to ensure prerequisite features are completed first (e.g. Giuliana completes `adminAuthRegister` on Monday meaning Hayden can start `adminQuizCreate` on Tuesday).
* You can pull any other remote branch into your own using the command `git pull origin <branch_name>`.
    * This can be helpful when two people are working on functions on separate branches where one function is a prerequisite of the other, and an implementation is required to keep tests from failing.
    * You should pull from `master` on a regular basis to ensure your code remains up-to-date.

### 🐶 3.8. Marking Criteria

<table>
  <tr>
    <th>Section</th>
    <th>Weighting</th>
    <th>Criteria</th>
  </tr>
  <tr>
    <td>Automarking (Testing & Implementation)</td>
    <td>45%</td>
    <td>
      <ul>
      <li>Correct implementation of specified functions.</li>
    </ul>
      Whilst we look at your group's work as a whole, if we feel that materially unequal contributions occurred between group members we will assess your individual contribution against this criteria.
    </td>
  </tr>
  <tr>
    <td>Test Quality</td>
    <td>15%</td>
    <td>
      Develop tests that show a clear demonstration of:
      <ul>
        <li>Good test <b>coverage</b> - how well you cover the use cases (no need to run a coverage checker in this iteration).</li>
        <li>Good test  <b>clarity</b> in communicating the purpose of tests and code.</li>
        <li>Good test <b>design</b> - thoughtful, clear, and modular layout that follows course examples.</li>
      </ul>
      Whilst we look at your group's work as a whole, if we feel that materially unequal contributions occurred between group members we will assess your individual contribution against this criteria.
    </td>
  </tr>
  <tr>
    <td>General Code Quality</td>
    <td>10%</td>
    <td>
      <ul>
        <li>Appropriate use of Javascript data structures (arrays, objects, etc.)</li>
        <li>Appropriate style as covered so far in introductory programming.</li>
      </ul>
      Whilst we look at your group's work as a whole, if we feel that materially unequal contributions occurred between group members we will assess your individual contribution against this criteria.
    </td>
  </tr>
  <tr>
    <td>Git Practices, Project Management, Teamwork</td>
    <td>30%</td>
    <td>
      As an individual, in terms of git:
      <ul>
        <li>For particular features, committing the bulk of your tests prior to your implementation.</li>
        <li>Your git commit messages are meaningful, clear, and informative.</li>
        <li>You contribute at least 2 meaningful merge requests (approved by a team member) that merge your branch code to master.</li>
      </ul>
      As an individual, in terms of project management and teamwork:
      <ul>
        <li>Attendance to group check ins every week.</li>
        <li>Effective use of course-provided MS Teams for effective communication with your group.</li>
        <li>Use of issue board on Gitlab OR another equivalent tool that is used to effectively track your tasks.</li>
        <li>Attendance and contributions at your teams meetings and standups, including at least one scenario where you were the leader of the meeting and took the minutes/notes for that meeting.</li>
      </ul>
    </td>
  </tr>
</table>

For this and for all future milestones, you should consider the other expectations as outlined in section 6 below.

The formula used for automarking in this iteration is:

`Mark = t * i` (Mark equals `t` multiplied by `i`).

Where:
 * `t` is the mark you receive for your tests running against your code (100% = your implementation passes all of your tests).
 * `i` is the mark you receive for our course tests (hidden) running against your code (100% = your implementation passes all of our tests).

### 🐶 3.9. Dryrun

We have provided a very simple dryrun for iteration 1 consisting of a few tests, including your implementation of `adminAuthRegister`, `adminAuthLogin`, `adminQuizCreate`. These only check the format of your return types and simple expected behaviour, so do not rely on these as an indicator of the correctness of your implementation or tests.

To run the dryrun, you should be on a CSE machine (i.e. using `VLAB` or `ssh`'ed into CSE) and in the root directory of your project (e.g. `/project-backend`) and use the command:

```bash
1531 dryrun 1
```

To view the dryrun tests, you can run the following command on CSE machines:
```bash
cat ~cs1531/bin/iter1.test.js
```

Tips to ensure dryrun runs successfully:
* Files sit within the `/src` directory.

### 🐶 3.10. Submission & Peer Assessment

Please see section 6 for information on **due date** and on how you will **demonstrate this iteration**.

Please see section 7.5 for information on **peer assessment**.

## 🐝 4. Iteration 2: Building a Web Server


### 🐝 4.1. Task

In this iteration, more features were added to the specification, and the focus has been changed to HTTP endpoints. Most of the theory surrounding iteration 2 is covered in week 4-5 lectures. Note that there will still be some features of the frontend that will not work because the routes will not appear until iteration 3. There is no introductory video for iteration 2.

Iteration 2 both reuses a lot of work from iteration 1, as well as has new work. Most of the work from iteration 1 can be recycled, but the following consideration(s) need to be made from previous work:
 * `DELETE /v1/admin/quiz/{quizid}` now requires that upon deletion items are moved to trash instead of permanently removed.

If you'd like more support in this iteration, you can see a [previous term's video](https://www.youtube.com/watch?v=j0P-SA8bwSs) where a lecturer discusses iteration 2 with the students of that term.

In this iteration, you are expected to:

1. Make adjustments to your existing code as per any feedback given by your tutor for iteration 1.
2. Migrate to Typescript by changing `.js` file extensions to `.ts`.
3. Implement and test the HTTP Express server according to the [entire interface provided in the specification](swagger.yaml).

    * Part of this section may be automarked.

    * Your implementation should build upon your work in iteration 1, and ideally your HTTP layer is just a wrapper for underlying functions you've written that handle the logic, see week 4 content.

    * Your implementation will need to include persistence of data (see section 4.7).

    * Introduce user sessions for your login system (see 4.9).

    * You can structure your tests inside a `/tests` folder (or however you choose), as long as they are appended with `.test.ts`. For this iteration and iteration 3 we will only be testing your HTTP layer of tests. You may still wish to use your iteration 1 tests and simply wrap up them - that is a design choice up to you. An example of an HTTP test can be found in section 4.4.

    * You do not have to rewrite all of your iteration 1 tests as HTTP tests - the latter can test the system at a higher level. For example, to test a success case for `POST /v1/admin/quiz/{quizid}/transfer` via HTTP routes you will need to call `POST /v1/admin/auth/register` and `POST /v1/admin/quiz`; this means you do not need the success case for those two functions seperately. Your HTTP tests will need to cover all success/error conditions for each endpoint, however.

4. Ensure your code is linted to the provided style guide.

    * `eslint` should be added to your repo via `npm` and then added to your `package.json` file to run when the command `npm run lint` is run. The provided `.eslintrc.json` file is *very* lenient, so there is no reason you should have to disable any additional checks. See section 4.6 below for instructions on adding linting to your pipeline.

    * You are required to edit the `gitlab-ci.yml` file, as per section 4.5 to add linting to the code on `master`. **You must do this BEFORE merging anything from iteration 2 into `master`**, so that you ensure `master` is always stable.

5. Continue demonstrating effective project management and effective git usage.

    * You will be heavily marked for your use of thoughtful project management and use of git effectively. The degree to which your team works effectively will also be assessed.

    * As for iteration 1, all task tracking and management will need to be done via the GitLab Issue Board or another tracking application approved by your tutor.

    * As for iteration 1, regular group meetings must be documented with meeting minutes which should be stored at a timestamped location in your repo (e.g. uploading a word doc/pdf or writing in the GitLab repo wiki after each meeting).

    * As for iteration 1, you must be able to demonstrate evidence of regular standups.

    * You are required to regularly and thoughtfully make merge requests for the smallest reasonable units, and merge them into `master`.

6. (Recommended) Remove any type errors in your code

    * Run `npm run tsc` and incrementally fix all type errors.
    
    * Either choose to change one file at a time, or change all file extensions and use `// @ts-nocheck` at the beginning of select files to disable checking on that specific file, omitting errors.

    * There are no explicit marks this term for completing this step, however:
      * Groups who ensure their code are type-safe tend to perform much better in the automarker.
      * For iteration 3, if you make your entire code type safe you will receive 10 bonus marks! Starting early makes that easier!

A frontend has been built that you can use in this iteration, and use your backend to power it (note: an incomplete backend will mean the frontend cannot work). You can, if you wish, make changes to the frontend code, but it is not required. The source code for the frontend is only provided for your own fun or curiosity.

**As part of this iteration it is required that your backend code can correctly power the frontend**. You should conduct acceptance tests (run your backend, run the frontend and check that it works) prior to submission.

In this iteration we also expect for you to improve on any feedback left by tutors in iteration 1.

### 🐝 4.2. Running the server

To run the server you can the following command from the root directory of your project:

```bash
npm start
```

This will start the server on the port in the src/server.ts file, using `ts-node`.

If you get an error stating that the address is already in use, you can change the port number in `config.json` to any number from `49152` to `65535`. Is it likely that another student may be using your original port number.

Do **NOT** move the location of either `config.json` or `server.ts`

### 🐝 4.3. Implementing and testing features

You should first approach this project by considering its distinct "features". Each feature should add some meaningful functionality to the project, but still be as small as possible. You should aim to size features as the smallest amount of functionality that adds value without making the project more unstable. For each feature you should:

1. Create a new branch.
2. Write tests for that feature and commit them to the branch. These will fail as you have not yet implemented the feature.
3. Implement that feature.
4. Make any changes to the tests such that they pass with the given implementation. You should not have to do a lot here. If you find that you are, you're not spending enough time on your tests.
5. Create a merge request for the branch.
6. Get someone in your team who **did not** work on the feature to review the merge request. When reviewing, **not only should you ensure the new feature has tests that pass.** but you should also evaluate their correctness and completeness against the spec.
7. Fix any issues identified in the review.
8. Merge the merge request into master.

For this project, a feature is typically sized somewhere between a single function, and a whole file of functions (e.g. `auth.ts`). It is up to you and your team to decide what each feature is.

There is no requirement that each feature be implemented by only one person. In fact, we encourage you to work together closely on features, especially to help those who may still be coming to grips with Javascript.

Please pay careful attention to the following:

* We want to see **evidence that you wrote your tests before writing your implementation**. As noted above, the commits containing your initial tests should appear *before* your implementation for every feature branch. If we don't see this evidence, we will assume you did not write your tests first and your mark will be reduced.
* You should have black-box tests for all tests required (i.e. testing each function/endpoint).
* Merging in merge requests with failing pipelines is **very bad practice**. Not only does this interfere with your teams ability to work on different features at the same time, and thus slow down development, it is something you will be penalised for in marking.
* Similarly, merging in branches with untested features is also **very bad practice**. We will assume, and you should too, that any code without tests does not work.
* Pushing directly to `master` is not possible for this repo. The only way to get code into `master` is via a merge request. If you discover you have a bug in `master` that got through testing, create a bugfix branch and merge that in via a merge request.
* As is the case with any system or functionality, there will be some things that you can test extensively, some things that you can test sparsely/fleetingly, and some things that you can't meaningfully test at all. You should aim to test as extensively as you can, and make judgements as to what things fall into what categories.

### 🐝 4.4. Testing the interface

In this iteration, **the layer of abstraction has changed to the HTTP level**, meaning that you are only required to write integration tests that check the HTTP endpoints, rather than the style of tests you write in iteration 1 where the behaviour of the Javascript functions themselves was tested.

You will need to check as appropriate for each success/error condition:
* The return value of the endpoint;
* The behaviour (side effects) of the endpoint; and
* The status code of the response.

An example of how you would now test the echo interface is in `newecho.test.ts`.

### 🐝 4.5. Testing time-based properties

Some routes will have timestamps as properties. The tricky thing about timestamps is that the client makes a request at a known time, but there is a delay between when the client sends the request and when the server processes it. E.G. You might send an HTTP request to create a quiz, but the server takes 0.3 seconds until it actually creates the object, which means that the timestamp is 0.3 seconds out of sync with what you'd expect.

To solve this, when checking if timestamps are what you would expect, just check that they are within a 1 second range.

E.G. If I create a quiz at 12:22:21pm I will then check in my tests if the timestamp is somewhere between 12:22:21pm and 12:22:22pm.

### 🐝 4.6. Continuous Integration

With the introduction of linting to the project with `ESlint`, you will need to manually edit the `gitlab-ci.yml` file to lint code within the pipeline. This will require the following:
 * Addition of `npm run lint` as a script under a custom `linting` variable, apart of `stage: checks`.

Refer to the lecture slides on continuous integration to find exactly how you should add these.

### 🐝 4.7. Storing data

You are required to store data persistently in this iteration.

Modify your backend such that it is able to persist and reload its data store if the process is stopped and started again. The persistence should happen at regular intervals so that in the event of unexpected program termination (e.g. sudden power outage) a minimal amount of data is lost. You may implement this using whatever method of serialisation you prefer (e.g. JSON).

### 🐝 4.8. Versioning

You might notice that some routes are prefixed with `v1`. Why is this? When you make changes to specifications, it's usually good practice to give the new function/capability/route a different unique name. This way, if people are using older versions of the specification they can't accidentally call the updated function/route with the wrong data input. If we make changes to these routes in iteration 3, we will increment the version to `v2`.

Hint: Yes, your `v1` routes can use the functions you had in iteration 1, regardless of whether you rename the functions or not. The layer of abstraction in iteration 2 has changed from the function interface to the HTTP interface, and therefore your 'functions' from iteration 1 are essentially now just implementation details, and therefore are completely modifiable by you.

### 🐝 4.9. User Sessions

#### The problem with Iteration 1 `authUserId`

In iteration 1, a problem we have with the `authUserId` is that there is no way to "log-out" a user - because all the user needs to identify themselves is just their user ID.

In iteration 2, we want to issue something that abstracts their user ID into the notion of a session - this way a single user can log in, log out, or maybe log in from multiple places at the same time.

If you're not following the issue with the `authUserId`, imagine it like trying to board a plane flight but your boarding pass IS your passport. Your passport is a (effectively) a permanent thing - it is just "always you". That wouldn't work, which is why airlines issue out boarding passes - to essentially grant you a "session" on a plane. And your boarding pass is linked to your passport. In this same way, a session is associated with an `authUserId`!

#### How we adapt in Iteration 2 - User Sessions

In iteration 2, instead of passing in `authUserId` into functions, we will instead pass in a session. Then on our server we look up the session information (which we've stored) to:
* Identify if the session is valid.
* Identify which user this session belongs to.

Then in this way, we can now allow for things like the ability to meaningfully log someone out, as well as to have multiple sessions at the same time for multiple users (e.g. imagine being logged in on two computers but only wanting to log one out).

#### The term `token`

You may however notice in the specification that the word `token` is used - not session. This is because when sending HTTP requests a common practice is to package up information relating to the session of the user, we wrap it up into an object called a `token`. This token could take on a number of different forms, though the simplest form is to just have your session inside a token object:
```json
{
  "sessionId": 23145
}
```

A token is generally stringified for sending over HTTP - since everything over an HTTP request needs to be stringified. This is typically done with JSON. If you pass a JSONified object (as opposed to just a string or a number) as a token, we recommend that you use [encodeURIComponent](https://developer.mozilla.org/en-US/docs/Web/JavaScript/Reference/Global_Objects/encodeURIComponent) and [decodeURIComponent](https://developer.mozilla.org/en-US/docs/Web/JavaScript/Reference/Global_Objects/decodeURIComponent) to encode it to be friendly for transfer over URLs.

How you generate unique identifiers for sessions is up to you.

#### In summary

Implentation details are up to you, though the key things to ensure that you comply with are that:
* Token is an object that contains some information that allows you to derive a user session.
* Your system allows multiple sessions to be able to be logged in and logged out at the same time.

#### Other notes

### 🐝 4.10. Error returning

Either a `400 (Bad Request)` or `401 (Unauthorized)` or `403 (Forbidden)` is thrown when something goes wrong. A `400` error refers to issues with user input; a `401` error refers to when someone does not attempt to authenticate properly, and a a `403` error refers to issues with authorisation. Most of the routes in the API interface provided through types of these errors under various conditions.

To throw one of these errors, simply use the code `res.status(400).send(JSON.stringify({ error: 'specific error message here' }))` or `res.status(400).json({ error: 'specific error message here' })` in your server where 400 is the error.

Errors are thrown in the following order: 401, then 403, then 400.

### 🐝 4.11. Working with the frontend

There is a SINGLE repository available for all students at 
https://nw-syd-gitlab.cseunsw.tech/COMP1531/24T2/project-frontend. 
You can clone this frontend locally. 

Please remember to pull regularly as we continue to work on the frontend.

If you run the frontend at the same time as your express server is running on the backend, then you can power the frontend via your backend.

Please note: The frontend may have very slight inconsistencies with expected behaviour outlined in the specification. Our automarkers will be running against your compliance to the specification. The frontend is there for further testing and demonstration.

Please note: This frontend is experiment. It will not be perfect and is always under development.

#### 🐝 4.11.1. Example implementation

A working example of the Toohak application can be used at https://project-frontend-1531.vercel.app/. This is not a gospel implementation that dictates the required behaviour for all possible occurrences. Our implementation will make reasonable assumptions just as yours will, and they might be different, and that's fine. However, you may use this implementation as a guide for how your backend should behave in the case of ambiguities in the spec.

The data is reset occasionally, but you can use this link to play around and get a feel for how the application should behave.

Please note: This frontend and backend that powers this example is experiment. It will not be perfect and is always under 
development.

### 🐝 4.12. Recommended approach

Our recommendation with this iteration is that you start out trying to implement the new functions similarly to how you did in iteration 1.

1. Write HTTP tests. These will fail as you have not yet implemented the feature.
  * ‼️‼️ HINT: To improve the marks you get and speed at which you get work done, consider trying to avoid re-writing your tests for iteration 2 and instead tweak your iteration 1 tests that they can be "used" by the HTTP server.
2. Implement the feature and write the Express route/endpoint for that feature too.
  * ‼️‼️ HINT: make sure GET and DELETE requests utilise query parameters, whereas POST and PUT requests utilise JSONified bodies.
3. Run the tests and continue following 4.3. as necessary.

**Please note, when you have a single route (e.g. `/my/route/name`) alongside a wildcard route (e.g. `/my/route/{variable}`) you need to define the single route before the variable route.**

### 🐝 4.13. Marking Criteria

<table>
  <tr>
    <th>Section</th>
    <th>Weighting</th>
    <th>Criteria</th>
  </tr>
  <tr>
    <td>Automarking (Testing & Implementation)</td>
    <td>55%</td>
    <td>
      <ul>
      <li>Correct implementation of specified functions.</li>
      <li>Correctly written tests based on the specification requirements.</li>
      <li>Correctly linted code.</li>
    </ul>
    Whilst we look at your group's work as a whole, if we feel that materially unequal contributions occurred between group members we will assess your individual contribution against this criteria.
    </td>
  </tr>
  <tr>
    <td>Test Quality</td>
    <td>15%</td>
    <td>
      <ul>
        <li>Good test <b>coverage</b> - how well you cover the use cases (no need to run a coverage checker in this iteration).</li>
        <li>Good test  <b>clarity</b> in communicating the purpose of tests and code.</li>
        <li>Good test <b>design</b> - thoughtful, clear, and modular layout that follows course examples.</li>
      </ul>
      Whilst we look at your group's work as a whole, if we feel that materially unequal contributions occurred between group members we will assess your individual contribution against this criteria.
    </td>
  </tr>
  <tr>
    <td>General Code Quality</td>
    <td>10%</td>
    <td>
      <ul>
        <li>Appropriate use of Javascript data structures (arrays, objects, etc.).</li>
        <li>Appropriate style as described in section 7.4.</li>
        <li>Appropriate application of good software design practices.</li>
        <li>Implementation of persistent state.</li>
        <li>Demonstrated successful connection of the supplied frontend to the backend code required for iteration 2 (doesn't have to be perfect).</li>
      </ul>
      Whilst we look at your group's work as a whole, if we feel that materially unequal contributions occurred between group members we will assess your individual contribution against this criteria.
    </td>
  </tr>
  <tr>
    <td>Git Practices, Project Management, Teamwork</td>
    <td>20%</td>
    <td>
      As an individual, in terms of git:
      <ul>
        <li>For particular features, committing the bulk of your tests prior to your implementation.</li>
        <li>Your git commit messages are meaningful, clear, and informative.</li>
        <li>You contribute at least 2 meaningful merge requests (approved by a team member) that merge your branch code to master.</li>
      </ul>
      As an individual, in terms of project management and teamwork:
      <ul>
        <li>Attendance to group check ins every week.</li>
        <li>Effective use of course-provided MS Teams for effective communication with your group.</li>
        <li>Use of issue board on Gitlab OR another equivalent tool that is used to effectively track your tasks.</li>
        <li>Attendance and contributions at your teams standups, including at least one scenario where you were the leader of the meeting and took the minutes/notes for that meeting.</li>
      </ul>
    </td>
  </tr>
</table>

For this and for all future milestones, you should consider the other expectations as outlined in section 7 below.

The formula used for automarking in this iteration is:

`Automark = 95*(t * i) + 5*e`
(Mark equals 95% of `t` multiplied by `i` plus 5% of `e`). This formula produces a value between 0 and 1.

Where:
 * `t` is the mark between 0-1 you receive for your tests running against your code (100% = your implementation passes all of your tests).
 * `i` is the mark between 0-1 you receive for our course tests (hidden) running against your code (100% = your implementation passes all of our tests).
 * `e` is the score between 0-1 achieved by running eslint against your code with the provided configuration. You may find a mark of 0 if you have used eslint disable comments in your code.


### 🐝 4.14. Dryrun

The dryrun checks the format of your return types and simple expected behaviour for a few basic routes. Do not rely on these as an indicator for the correctness of your implementation or tests.

To run the dryrun, you should be in the root directory of your project (e.g. `/project-backend`) and use the command:

```bash
1531 dryrun 2
```

To view the dryrun tests, you can run the following command on CSE machines:
```bash
cat ~cs1531/bin/iter2.test.js
```

### 🐝 4.15. Submission & Peer Assessment

Please see section 6 for information on **due date** and on how you will **demonstrate this iteration**.

Please see section 7.5 for information on **peer assessment**.

## 🦆 5. Iteration 3: Completing the Lifecycle

There is no pre-recorded introductory video for this iteration, as we will cover this iteration in regular lectures.

Iteration 3 builds off all of the work you've completed in iteration 1 and 2. If you haven't completed the implementation of iteration 2, you must complete it as part of this iteration. Most of the work from iteration 1 and 2 can be recycled, but the following consideration(s) need to be made from previous work:
* All routes that had token in the query or body now have it in the header.
* `PUT /v2/admin/quiz/{quizid}/question/{questionid}` has different body input.
* `GET /v2/admin/quiz/{quizid}` has different return type.
* `POST /v2/admin/quiz/{quizid}/question` has a different input type.
* `DELETE /v2/admin/quiz/{quizId}/question/{questionId}` has a new error condition.
* `POST /v2/admin/quiz/{quizId}/transfer` has a new error condition.
* `DELETE /v2/admin/quiz/{quizid}` has a new error condition.

Iteration 2 routes and Iteration 3 routes do not need to be interoperable. You can assume that for a given usage of your system, once someone is using iteration 3 routes they can be assumed to not be calling any iteration 2 routes. In this way we need iteration 2 routes to still function properly, but in a way that is fine to be isolated from iteration 3 routes.

### 🦆 5.1. Task

In this iteration, you are expected to:

1. Make adjustments to your existing code and tests as per any feedback given by your tutor for iteration 2. In particular, you should take time to ensure that your code is well-styled and complies with good software writing practices and software and test design principles discussed in lectures. This includes focusing on:

    1. Applying whatever designing for maintainability concepts were taught in lectures
    2. Using exceptions to "throw errors" instead of returning errors in the functions you call from `server.ts`.
<<<<<<< HEAD
    3. Ensuring that there is limited or no references to `req`, `res`, or status codes, in functions outside of `server.ts` to properly maintain abstraction between the HTTP layer and the application logic layer.
=======
    3. Ensuring that there is no references to `req`, `res`, or status codes, in functions outside of `server.ts` to properly maintain abstraction between the HTTP layer and the application logic layer.
>>>>>>> 7dde1fd4

2. Implement and test the HTTP Express server according to the [entire interface provided in the specification](swagger.yaml), including all new routes added in iteration 3.

    * Part of this section will be automarked.

    * It is required that your data is persistent, just like in iteration 2.

    * `eslint` is assessed identically to iteration 2.

    * Good coverage for all files that aren't tests will be assessed: see section 5.4 for details.

    * You can structure your test files however you choose, as long as they are appended with `.test.ts`. You may place them inside a `/tests` folder, if you wish. For this iteration, we will only be testing your HTTP layer of tests. 

    * In iteration 2 and 3, we provide a frontend that can be powered by your backend: see section 6.8 for details. Note that the frontend will not work correctly with an incomplete backend. As part of this iteration, it is required that your backend code can correctly power the frontend.
    
    * You must comply with instructions laid out in `5.3`

    * Ensure that you correctly manage user sessions (tokens) and passwords in terms of authentication and authorisation, as per requirements laid out in section `5.8`.

3. Continue demonstrating effective project management and git usage.

    * You will be heavily marked on your thoughtful approach to project management and effective use of git. The degree to which your team works effectively will also be assessed.

    * As for iteration 1 and 2, all task tracking and management will need to be done via the GitLab Taskboard or other tutor-approved tracking mechanism.

    * As for iteration 1 and 2, regular group meetings must be documented with meeting minutes which should be stored at a timestamped location in your repo (e.g. uploading a word doc/pdf or writing in the GitLab repo wiki after each meeting).

    * As for iteration 1 and 2, you must be able to demonstrate evidence of regular standups.

    * You are required to regularly and thoughtfully make merge requests for the smallest reasonable units, and merge them into `master`.

4. Document the planning of new features.

    * You are required to scope out 2-3 problems to solve for future iterations of Toohak. You aren't required to build/code them, but you are required to go through SDLC steps of requirements analysis, conceptual modelling, and design.

    * Full detail of this can be found in `5.5`.

### 🦆 5.2. Running the server

To run the server, you can run the following command from the root directory of your project (e.g. `/project-backend`):

```bash
npm start
```

This will start the server on the port in the `src/server.ts` file, using `ts-node`.

If you get an error stating that the address is already in use, you can change the port number in `config.json` to any number from 1024 to 49151. Is it likely that another student may be using your original port number.

Please note: For routes involving the playing of a game and waiting for questions to end, you are not required to account for situations where the server process crashes or restarts while waiting. If the server ever restarts while these active "quiz sessions" are ongoing, you can assume they are no longer happening after restart.

### 🦆 5.3. Implementing and testing features

Continue working on this project by making distinct "features". Each feature should add some meaningful functionality to the project, but still be as small as possible. You should aim to size features as the smallest amount of functionality that adds value without making the project more unstable. For each feature you should:

1. Create a new branch.
2. Write tests for that feature and commit them to the branch. These will fail as you have not yet implemented the feature.
3. Implement that feature.
4. Make any changes to the tests such that they pass with the given implementation. You should not have to do a lot here. If you find that you are, you're not spending enough time on your tests.
5. Create a merge request for the branch.
6. Get someone in your team who **did not** work on the feature to review the merge request. When reviewing, **not only should you ensure the new feature has tests that pass, but you should also check that the coverage percentage has not been significantly reduced.**
7. Fix any issues identified in the review.
8. Merge the merge request into master.

For this project, a feature is typically sized somewhere between a single function, and a whole file of functions (e.g. `auth.ts`). It is up to you and your team to decide what each feature is.

There is no requirement that each feature be implemented by only one person. In fact, we encourage you to work together closely on features.

    * You are required to edit the `gitlab-ci.yml` file, as per section 4.5 to add linting to the code on `master`. **You must do this BEFORE merging anything from iteration 2 into `master`**, so that you ensure `master` is always stable.

* We want to see **evidence that you wrote your tests before writing the implementation**. As noted above, the commits containing your initial tests should appear *before* your implementation for every feature branch. If we don't see this evidence, we will assume you did not write your tests first and your mark will be reduced.
* You should have black-box tests for all tests required (i.e. testing each function/endpoint). However, you are also welcome to write white-box unit tests in this iteration if you see that as important.
* Merging in merge requests with failing pipelines is **very bad practice**. Not only does this interfere with your team's ability to work on different features at the same time, and thus slow down development - it is something you will be penalised for in marking.
* Similarly, merging in branches with untested features is also **very bad practice**. We will assume, and you should too, that any code without tests does not work.
* Pushing directly to `master` is not possible for this repo. The only way to get code into `master` is via a merge request. If you discover you have a bug in `master` that got through testing, create a bugfix branch and merge that in via a merge request.

### 🦆 5.4. Test coverage

To get the coverage of your tests locally, you will need to have two terminals open. Run these commands from the root directory of your project (e.g. `/project-backend`).

In the first terminal, run
```bash
npm run ts-node-coverage
```

In the second terminal, run jest as usual
```bash
npm run test
```

Back in the first terminal, stop the server with Ctrl+C or Command+C. There should now be a `/coverage` directory available. Open the `index.html` file in your web browser to see its output.

### 🦆 5.5. Planning for the next problems to solve

Software development is an iterative process - we're never truly finished. As we complete the development and testing of one feature, we're often then trying to understand the requirements and needs of our users to design the next set of features in our product.

For iteration 3 you are going to produce a short report in `planning.pdf` and place it in the repository. The contents of this report will be a simplified approach to understanding user problems, developing requirements, and doing some early designs.

N.B. If you don't know how to produce a PDF, you can easily make one in Google docs and then export to PDF.

We have opted not to provide you with a sample structure - because we're not interested in any rigid structure. Structure it however you best see fit, as we will be marking content.

#### [Requirements] Elicitation

Find 2-3 people to interview as target users. Target users are people who currently use a tool like Toohak, or intend to. Record their name and email address. You must not interview members of your project group.

Develop a series of questions (at least 4) to ask these target users to understand what *problems* they might have with quiz tools that are currently unsolved by Toohak. Give these questions to your target users and record their answers.

Once you have done this, think about how you would solve the target users' problem(s) and write down a brief description of a proposed solution.

#### [Requirements] Analysis & Specification - Use Cases

Once you've elicited this information, it's time to consolidate it.

Take the responses from the elicitation step and express these requirements as **user stories** (at least 3). Document these user stories. For each user story, add user acceptance criteria as notes so that you have a clear definition of when a story has been completed.

Once the user stories have been documented, generate at least ONE use case that attempts to describe a solution that satifies some of or all the elicited requirements. You can generate a visual diagram or a more written-recipe style, as per lectures.

#### [Requirements] Validation

With your completed use case work, reach out to the 2-3 people you interviewed originally and inquire as to the extent to which these use cases would adequately describe the problem they're trying to solve. Ask them for a comment on this, and record their comments in the PDF.

#### [Design] Interface Design

Now that we've established our *problem* (described as requirements), it's time to think about our *solution* in terms of what capabilities would be necessary. You will specify these capabilities as HTTP endpoints, similar to what is described in the swagger docs. There is no minimum or maximum of what is needed - it will depend on what problem you're solving.

**You are also encouraged to update your `swagger.yaml` file to include the routes associated with your new work.**

#### [Design] Conceptual Modelling - State Diagrams

Now that you have a sense of the problem to solve, and what capabilities you will need to provide to solve it, add at least ONE state diagram to your PDF to show how the state of the application would change based on user actions. The aim of this diagram is to help a developer understand the different states of the application.

### 🦆 5.6. States & Actions

Iteration 3 sees the introduction of a quiz session, which describes a particular instance of a quiz being run.

Quiz sessions can be in one of many states:
 * **LOBBY**: Players can join in this state, and nothing has started.
 * **QUESTION_COUNTDOWN**: This is the question countdown period. It always exists before a question is open.
 * **QUESTION_OPEN**: This is when players can see the question, and the answers, and submit their answers (as many times as they like).
 * **QUESTION_CLOSE**: This is when players can still see the question, and the answers, but can no longer submit answers.
 * **ANSWER_SHOW**: This is when players can see the correct answer, as well as everyone playings' performance in that question, whilst they typically wait to go to the next countdown.
 * **FINAL_RESULTS**: This is where the final results are displayed for all players and questions.
 * **END**: The game is now over and inactive.

There are 5 key actions that an admin can send that moves us between these states:
 * **NEXT_QUESTION**: Move onto the countdown for the next question.
 * **SKIP_COUNTDOWN**: This is how to skip the question countdown period immediately.
 * **GO_TO_ANSWER**: Go straight to the next most immediate answers show state.
 * **GO_TO_FINAL_RESULTS**: Go straight to the final results state.
 * **END**: Go straight to the END state.

The constraints on moving between these states can be found in the state diagram here: https://miro.com/app/board/uXjVMNVSA6o=/?share_link_id=275801581370. 

### 🦆 5.7. Error raising

It's important that as part of separating the concerns of the HTTP server and the application logic that:
* Your server never passes in a request or response object to any subsequent functions that handle application logic
* Any errors you return or throw in your application logic should not make reference to HTTP status codes directly, as the application shouldn't be aware of the fact that is being used by an HTTP server

In iteration 3, we require you to use *exceptions* to handle errors being returned up to your `server.ts` file. Your `server.ts` will still be using `res.status(400)`, `res.status(401)`, or `res.status(403)`.

Another way to explain this is that all of the functions that your `server.ts` calls should only "return" a value if successful, or throw an exception if unnecessful.

How you use exceptions is up to you - this is a refactor, so tutors will manually mark this as the API behaviour will remain unchanged.

A sample before and after snippet of code is used below to explain.

**before**

```javascript
const otherFunction = (id) => {
  if (id === 0) {
    return {
      error: 'Cannot be 0'
    };
  }
  return {
    result: id * 2
  };
};

app.get((req, res) => {
  const value = otherFunction(req.query.id);
  if (value.error) {
    res.status(400);
  }
  res.json(value);
});
```

**after**

```javascript
const otherFunction = (id) => {
  if (id === 0) {
    throw new Error('Cannot be 0');
  }
  return {
    result: id * 2
  };
};

app.get((req, res) => {
  try {
    const value = otherFunction(req.query.id);
    res.json(value);
  } catch (e) {
    res.status(400).json({ error: e.message });
  }
});
```

We recommend that you refactor **gradually** and not in one giant merge request.

### 🦆 5.8. Safer User Sessions and Secure Passwords

#### 🦆 5.8.1. Secure Passwords

For iteration 3, we require that passwords must be stored in a **hashed** form.

##### Background

Hashes are one-way encryption where you can convert raw text (e.g. a password like `password123`) to a hash (e.g. a sha256 hash `ef92b778bafe771e89245b89ecbc08a44a4e166c06659911881f383d4473e94f`).

If we store passwords as the hash of the plain text password, as opposed to the plain text password itself, it means that if our data store is compromised that attackers would not know the plain text passwords of our users.

#### 🦆 5.8.2. More random user session IDs

We require that you protect your sessions by using obfuscation. You can do this one of two ways:
 1. Using a randomly generated session ID (rather than incremental session IDs, such as 3492, 485845, 49030); or
 2. Returning a hash of a sequentially generated session ID (e.g. session IDs are 1, 2, 3, 4, but then you return the hash of it)

You may already be doing (1) depending on your implementation from the previous iteration.

##### Background

If we don't have some kind of randomness in our session IDs, then it's possible for users to potentially just change the session ID and trivially use someone elses session.

If you'd like to explore more tamper-proof tokens, then we suggest looking into and implementing a [JWT](https://jwt.io/)-like approach for potential bonus marks.

#### 🦆 5.8.3. Avoiding tokens being exposed in the URL

In this model, you will replace `token` query and body parameters with a `token` HTTP header when dealing with requests/routes only. You shouldn't remove `token` parameters from backend functions, as they must perform the validity checks.

You can access HTTP headers like so:
```javascript
const token = req.header('token');
```

This will also mean you no longer need to use `encodeURIComponent` or `decodeURIComponent` if you were using that in iteration 2.

##### Background

Any query parameters (those used by `GET/DELETE` functions) can be read in plaintext by an eavesdropper spying on your HTTP requests. Hence, by passing an authentication token as a query parameter, we're allowing an attacker to intercept our request, steal our token and impersonate other users! On the other hand, HTTP headers are encrypted (as long as you use HTTPS protocol), meaning an eavesdropper won't be able to read token values.

Note: While this safely protects user sessions from man-in-the-middle attacks (intercepting our HTTP requests), it doesn't protect against client-side attacks, where an attacker may steal a token after the HTTP header has been decoded and received by the user. **You do not need to worry about mitigating client-side attacks**, but you can read more about industry-standard session management <a href="https://cheatsheetseries.owasp.org/cheatsheets/Session_Management_Cheat_Sheet.html#secure-attribute">here</a>.

#### 🦆 5.8.4. Summary

The following describes one potential way of implementing:

```text
A sample flow logging a user in might be as follows (other flows exist too):
1. Client makes a valid `auth/register` call.
2. Server stores the hash of the plain text password that was provided over the request, but does not store the plain text password.
3. Server generates an incremental session ID (e.g. 1, 2, 3) and then stores a hash of that session ID to create something obfuscated.
4. Server returns that hash of the session ID as a token to the user in the response body.
```

### 🦆 5.9. Deployment

For this iteration some part of the marks (see marking criteria) will come from your group having deployed a version of your code to a public web server. Instructions about how to deploy can be found in `lab09_deploy`. Please ensure any GitHub repo used is set to private. 

**Having code in a public repo will result in a mark of zero for iteration 3.**

Once you have deployed your server to a URL, add the URL to deploy.md, so that tutors can access it. This must be done by the iteration 3 deadline.

You should **not** commit your deployed code to this `project-backend` repo.

Your URL must be in the format https://1531-24T2-W15A-EGGS.vercel.app where your tutorial and group name replaces W15A-EGGS. **If you do not have your group name in the URL we will be unable to mark you.**

Before attempting this task, you should also read the recommendations on dealing with issues that can occur. It's important to read it all as it may influence how you deploy your project. 

<details>
  <summary>Dealing with potential issues</summary>

#### Tests failing inconsistently
* Why this could happen (one possible reason):
  * You're relying on pass-by-reference to access `dataStore`. Unfortunately variables don't persist on Vercel, meaning variables like `data` may revert back to their original state.
* What you could do instead:
  * First verify the issue by printing out the value for `data` between function calls.
  * Consider requesting data from Vercel inside `getData` and `setData` instead.

#### Account blocked from making excessive requests (e.g. `402_PAYMENT_REQUIRED` error):
* Why this could happen:
  * You have an infinite loop somewhere in your code.
  * Code in `server.ts` that exists outside of the function scope could be called upon many times. 
      ```ts
      function foo() {
        // pretend this line of code sends a request to Vercel
      }
      foo(); // this exists in the global scope and may be called multiple times
      app.post('/example/route', () => {});
      ```
* What you can do:
  * Sometimes your account may be blocked for 24hrs, in which case you simply wait for the block to expire.
  * If the block is much longer, you may need to make another GitHub and Vercel account.
* How to ensure your account doesn't get blocked:
  * Check your codebase for any infinite loops.
  * Ensure requests made to Vercel don't occur in the global scope in `server.ts`.
  * Monitor the log on Vercel carefully when you first deploy your project. Send out one request using an API client such as Postman or ARC. If you notice excessive requests are being made, be ready to: 
    * Change your domain to stop additional requests (Settings > Domain).
    * Redeploy your project afterwards. 
    * Read through the log to understand why it's happening, `git push deploy` any fixes. Repeat this until there are no excessive requests being made. 
  * Vercel KV has a limit of 3,000 requests per day on the hobby plan, hence **avoid running a lot of tests**.

#### "Ever since merging my deployed code into master my tests are running too slow!"
* Please do not merge your deployed branch to `master`. As mentioned before, once you have deployed your server, add your URL to `deploy.md` and merge that into `master` only. 
* It's normal for tests to take longer. Sending http requests takes longer than reading and writing from local `.json` files.

#### Error: `DEPLOYMENT_BLOCKED`
* This may occur if you redeploy too often. There is a maximum of 100 deployments allowed per day on the hobby plan. If this occurs, wait 24hrs for the block to be lifted. 

#### Error: `ERR_DLOPEN_FAILED`
* Change instances of `sync-request-curl` to `sync-request`.

#### Error: `The default export must be a function or server.`
* Include `export default app;` in `server.ts`.

</details>

### 🦆 5.10. Scoring & Ranking

To determine the score a user receives for a particular question:
 * If they do not get the question correct, they receive a score of 0.
 * If they do get the question correct, the score they received is P\*S where P is the points for the question, and S is the scaling factor of the question.
   * The scaling factor of the question is 1/N, where N is the number of how quickly they correctly answered the question. N = 1 is first person who answered correctly, N = 2 is second person who answered correctly, N = 3 is third person who answered correctly, etc.
   * Players who answer the question at the exact same time results in undefined behaviour.
 * For multiple-correct-answer questions, people need to select all the correct answers (no less, no more) to be considered having gotten the question correct.

When returned through any of the inputs:
 * All scores are rounded to the nearest integer.
 * If there are players with the same final score, they share the same rank, e.g. players scoring 5, 3, 3, 2, 2, 1 have ranks 1, 2, 2, 4, 4, 6.

### 🦆 5.11. CSV Format

For the CSV format return, the format should be the following (and include the header line):
```text
Player,question1score,question1rank,...
X,Y,Z,...
X,Y,Z,...
X,Y,Z,...
```

An example for a quiz with 3 players and 2 questions might be:
```text
Player,question1score,question1rank,question2score,question2rank
Giuliana,2,3,2,2
Hayden,3,2,1,3
Yuchao,6,1,4,1
```

The CSV is ordered in alphabetical/ascii ascending order of player name.

If a player does not answer a question, their rank is 0 for that question.

### 🦆 5.12. Iteration 3 Final Presentation

Iteration 3 final presentation is a 10 minute Q&A session.

During this session, at a minimum we will expect groups to:
 * Each give a quick one sentence explanation of what you contributed
 * (If marks are desired) Complete a 90 second demonstration of your server working with the supplied frontend
    * If deployed, optionally demonstrate this as deployed instead of running locally
 * (If marks are desired) Any demonstration of bonus marks that aren't related to typescript compliance

Times mentioned above will be adhered to strictly.

The remaining time will be Q&A led by a tutor. That tutor may not necessarily be your normal class tutor.

### 🦆 5.13. Marking Criteria

<table>
  <tr>
    <th>Section</th>
    <th>Weighting</th>
    <th>Criteria</th>
  </tr>
  <tr>
    <td>Automarking (Testing & Implementation)</td>
    <td>60%</td>
    <td>
    <ul>
      <li>Correct implementation of specified functions.</li>
      <li>Correctly written tests based on the specification requirements.</li>
      <li>Code coverage.</li>
      <li>Correctly linted code.</li>
    </ul>
     Whilst we look at your group's work as a whole, if we feel that materially unequal contributions occurred between group members we will assess your individual contribution against this criteria.
     Note: <b>Up to 10% of the automarking will be done on iteration 2 routes that we still expect to be functional / backwards compatible.</b>
  </td>
  </tr>
  <tr>
    <td>Requirements & Design for future work</td>
    <td>15%</td>
    <td>
      <ul>
        <li>Requirements elicited from potential users, recorded as user stories with acceptance criteria for each.</li>
        <li>User journey justified and expressed as use case(s).</li>
        <li>Interface proposed as a potential solution to provide capabilities.</li>
        <li>State diagram(s) drawn to demonstrate how application responds to actions.</li>
      </ul>
       Whilst we look at your group's work as a whole, if we feel that materially unequal contributions occurred between group members we will assess your individual contribution against this criteria.
    </td>
  </tr>
  <tr>
    <td>General Code Quality</td>
    <td>5%</td>
    <td>
      <ul>
        <li>Appropriate use of Javascript data structures (arrays, objects, etc.).</li>
        <li>Appropriate style as described in section 7.4.</li>
        <li>Appropriate application of good software design practices.</li>
        <li>Implementation of persistent state.</li>
      </ul>
       Whilst we look at your group's work as a whole, if we feel that materially unequal contributions occurred between group members we will assess your individual contribution against this criteria.
    </td>
  </tr>
  <tr>
    <td>Git Practices, Project Management, Teamwork</td>
    <td>10%</td>
    <td>
      As an individual, in terms of git:
      <ul>
        <li>For particular features, committing the bulk of your tests prior to your implementation.</li>
        <li>Your git commit messages are meaningful, clear, and informative.</li>
        <li>You contribute at least 2 meaningful merge requests (approved by a team member) that merge your branch code to master.</li>
      </ul>
      As an individual, in terms of project management and teamwork:
      <ul>
        <li>Attendance to group check ins every week.</li>
        <li>Effective use of course-provided MS Teams for effective communication with your group.</li>
        <li>Use of issue board on Gitlab OR another equivalent tool that is used to effectively track your tasks.</li>
        <li>Attendance and contributions at your teams standups, including at least one scenario where you were the leader of the meeting and took the minutes/notes for that meeting.</li>
      </ul>
    </td>
  </tr>
  <tr>
    <td>Feature demonstrations</td>
    <td>10%</td>
    <td><ul>
      <li>Backend works with the supplied frontend.</li>
      <li>Successful deployment of your project to a public web server.</li>
    </ul>
  </td>
  </tr>
  <tr>
    <td>(Bonus Marks) Typescript</td>
    <td>10%</td>
    <td><ul>
      <li>All 10% extra marks can be gained by ensuring your code is Typescript compliant by passing both <code>npm run tsc</code> as well as passing the linter when the rule <code>{ "@typescript-eslint/no-explicit-any": "error" }</code> is added to the <code>.eslintrc.json</code> file. If you make this change in an attempt to get these bonus marks, please inform your tutor.</li>
      <li>If you would like to do another task for bonus marks, please post on the forum and we can work on a scope with your group!</li>
    </ul>
  </td>
  </tr>
</table>

The formula used for automarking in this iteration is:

`Mark = 95*(t * i * min(c + 1, 100)^3) + 5*e`
(Mark equals 95% of `t` multiplied by `i` multiplied by the lower of `c + 1` or `100`, to the power of three, plus 5% of `e`).

Where:
 * `t` is the mark you receive for your tests running against your code (100% = your implementation passes all of your tests).
 * `i` is the mark you receive for our course tests (hidden) running against your code (100% = your implementation passes all of our tests).
 * `c` is the statement coverage score achieved by running coverage on your entire codebase. A single mark is added to this to account for anything impossible to test in a blackbox manner, and is capped at 100.
 * `e` is the score between 0-1 achieved by running <code>eslint</code> against your code and the provided configuration. You may find a mark of 0 if you have used eslint disable comments in your code.

### 🦆 5.14. Dryrun

The dryrun checks the format of your return types and simple expected behaviour for a few basic routes. Do not rely on these as an indicator for the correctness of your implementation or tests.

To run the dryrun, you should be in the root directory of your project (e.g. `/project-backend`) and use the command:

```bash
1531 dryrun 3
```

To view the dryrun tests, you can run the following command on CSE machines:
```bash
cat ~cs1531/bin/iter3.test.js
```

### 🦆 5.15. Submission & Peer Assessment

Please see section 6 for information on **due date**. There will be no demonstration for iteration 3.

Please see section 7.5 for information on **peer assessment**.


## 🌸 6. Due Dates and Weightings

| Iteration | Due date                             | Demonstration to tutor(s)     | Assessment weighting (%) |
| --------- | ------------------------------------ | ----------------------------- | ------------------------ |
| 0         | 8pm Friday  7th Jun (**week 2**)    | No demonstration              | 5% of project mark       |
| 1         | 8pm Friday 21st Jun (**week 4**)    | In YOUR **week 5** laboratory | 30% of project mark      |
| 2         | 8pm Friday 12th Jul (**week 7**)    | In YOUR **week 8** laboratory | 35% of project mark      |
| 3         | 8pm Friday 2nd Aug (**week 10**)    | Final demonstration week 11   | 30% of project mark      |

For more information about demonstrations see section `6.2`.

### 🌸 6.1. Submission & Late Penalties

To submit your work, simply have your master branch on the gitlab website contain your groups most recent copy of your code. I.E. "Pushing to master" is equivalent to submitting. When marking, we take the most recent submission on your master branch that is prior to the specified deadline for each iteration.

The following late penalties apply depending on the iteration:
 * Iteration 0: No late submissions at all.
 * Iteration 1: No late submissions at all.
 * Iteration 2: No late submissions at all.
 * Iteration 3: Can submit up to 48 hours late, with 5% penalty applied off your mark every time a 24 hour window passes, starting from the due date.

We will not mark commits pushed to master after the final submission time for a given iteration.

If the deadline is approaching and you have features that are either untested or failing their tests, **DO NOT MERGE IN THOSE MERGE REQUESTS**. In some rare cases, your tutor will look at unmerged branches and may allocate some reduced marks for incomplete functionality, but `master` should only contain working code.

Minor isolated fixes after the due date are allowed but may carry a penalty to the automark. If the isolated fixes result in a higher automark result (minus the penalty), then we will update your mark. E.g. imagine that your initial automark is 20%, on re-run you get a raw automark of 86%, and your fixes attract a 30% penalty: since the 30% penalty will reduce the mark of 86% to 60%, your final **automark** will be 60%.

If the re-run automark after penalty is lower than your initial mark, we will keep your initial mark. E.g. imagine that your initial automark is 50%, on re-run you get a raw automark of 70%, and your fixes attract a 30% penalty: since the 30% penalty will reduce the mark of 70% to 49%, your final **automark** will still be 50% (i.e. your initial mark).

#### How to request a re-run

* Create a branch, e.g. `iter[X]-fix`, based off the submission commit.
* Make the minimal number of necessary changes (i.e. only fix the trivial bugs that cost you many automarks).
* Create a merge request for this branch, and take note of merge request ID in the URL
  * It is the number at the end of the URL
  * "https://nw-syd-gitlab.cseunsw.tech/COMP1531/24T2/groups/H17B_CRUNCHIE/project-backend/-/merge_requests/**67**"
* Log onto the [project runs page](https://cgi.cse.unsw.edu.au/~cs1531/NOW/content/project/runs) and submit that merge request ID (e.g. 67) for rerun
* Once you submit it, it will take up to 24 hours for you to receive the results of the rerun.
  * The results will appear in status "reviewing", which means an admin still needs to review the penalty.
  * **Please note: The results of the rerun is your RAW automark BEFORE ANY penalties have been applied.**
* Once your MR has been reviewed (this can take up to 72 hours), the status will change to "Complete" and the result will be updated to the mark after penalty
* If the mark after penalty is higher than your current mark, this will then be updated in the grade system, and take 48 hours to propagate to you.

Please note: The current limit on reruns is one every 24 hours. You can submit multiple re-runs before waiting for manual review or mark propagation, as long as they are 24 hours apart.

##### What constitutes a "trivial fix”?
* Fixing spelling/capitalisation/naming issues with values specified in spec documentation
* Swapping a variable type e.g. token from 'number' to 'string'
* Changing the return value type e.g. returning {} rather than null, to match spec documentation
* Changing route versions e.g. v1 to v2 to match spec documentation
* Fixing import values
* Fixing a regex/logical equality check e.g. num === 0 to num === 1
* Fixing constant variable values e.g. loginAttempts = 1 to loginAttempts = 0
* As a general rule, any change that is < 3 lines of code

### 🌸 6.2. Demonstration

#### Iteration 1 & 2 Demonstrations

The demonstrations in weeks 5 and 8 will take place during your lab sessions. All team members **must** attend these lab sessions. Team members who do not attend a demonstration may receive a mark of 0 for that iteration. If you are unable to attend a demonstration due to circumstances beyond your control, you must apply for special consideration.

Demonstrations consist of a 15 minute Q&A in front of your tutor and potentially some other students in your tutorial. For online classes, webcams and audio are required to be on during this Q&A (your phone is a good alternative if your laptop/desktop doesn't have a webcam).

#### Iteration 3 Demonstration

For Iteration 3, you will be demonstrating your work in week 11.

This will consist of a 10 minute presentation and Q&A with 1-2 tutors.

Any member of your group can nominate a time for the final presentation [here](https://cgi.cse.unsw.edu.au/~cs1531/NOW/content/project/final-presentation). The time of your presentation must be selected from this list.

If you are in an in-person tutorial, your week 11 presentation will be in-person. If you are in an online tutorial, your week 11 presentation will be online.

More information about the details of this 10 minute presentation will be made available in the iteration 3 part of the spec.

## 👌 7. Individual Contribution

The marks given to you for each iteration are given to you individually. We do however use group marks (e.g. automarking) to infer this, and in many cases, you may receive the same mark as your group members, particularly in cases with well functioning groups. Your individual mark is determined by a combination of the factors below by your tutor, with your group mark as a reference point.Your tutor will look at the following items each iteration to determine your mark:
 * Project check-in
 * Code contribution
 * Tutorial contributions
 * Peer assessment

### 👌 7.1. Project check-in

During your lab class, you and your team will conduct a short standup in the presence of your tutor. Each member of the team will briefly state what they have done in the past week, what they intend to do over the next week, and what issues they have faced or are currently facing. This is so your tutor, who is acting as a representative of the client, is kept informed of your progress. They will make note of your presence and may ask you to elaborate on the work you've done.

Project check-ins are also excellent opportunities for your tutor to provide you with both technical and non-technical guidance.

Your attendance and participation at project check-ins will contribute to your individual mark component for the project. In addition, your tutor will note down any absences from team-organised standups.

These are easy marks. They are marks assumed that you will receive automatically, and are yours to lose if you neglect them.

The following serves as a baseline for expected progress during project check-ins, in the specified weeks. For groups which do not meet this baseline, teamwork marks and/or individual scaling may be impacted.
| Iteration | Week/Check-in | Expected progress                                                                                                                                     |
| --------- | ------------- | ----------------------------------------------------------------------------------------------------------------------------------------------------- |
| 0         | **Week 2**    | Twice-weekly standup meeting times organised, iteration 0 specification has been discussed in a meeting, at least 1 task per person has been assigned |
| 1         | **Week 3**    | Iteration 1 specification has been discussed in a meeting, at least 1 task per person has been assigned                                               |
| 1         | **Week 4**    | 1x function per person complete (tests and implementation in master)                                                                                  |
| 2         | **Week 5**    | Iteration 2 specification has been discussed in a meeting, at least 1 task per person has been assigned                                               |
| 2         | **Week 6**    | **(Checked by your tutor in week 7)** Server routes for all iteration 1 functions complete and in master                                              |
| 2         | **Week 7**    | 1x iteration 2 route per person complete (HTTP tests and implementation in master)                                                                    |
| 3         | **Week 8**    | Iteration 3 specification has been discussed in a meeting, at least 1 task per person has been assigned                                               |
| 3         | **Week 9**    | Exceptions & tokens in HTTP headers added across the project AND 1x iteration 3 route per person complete (HTTP tests and implementation in master)                            |
| 3         | **Week 10**    | 2x iteration 3 routes per person complete (HTTP tests and implementation in master)                            |

### 👌 7.2. Tutorial contributions

From weeks 2 onward, your individual project mark may be reduced if you do not satisfy the following:
* Attend all tutorials.
* Participate in tutorials by asking questions and offering answers.
* [online only] Have your web cam on for the duration of the tutorial and lab.

We're comfortable with you missing or disengaging with 1 tutorial per term, but for anything more than that please email your tutor. If you cannot meet one of the above criteria, you will likely be directed to special consideration.

These are easy marks. They are marks assumed that you will receive automatically, and are yours to lose if you neglect them.

### 👌 7.3. Code contribution

All team members must contribute code to the project to a generally similar degree. Tutors will assess the degree to which you have contributed by looking at your **git history** and analysing lines of code, number of commits, timing of commits, etc. If you contribute significantly less code than your team members, your work will be closely examined to determine what scaling needs to be applied.

Note that **contributing more code is not a substitute for not contributing documentation**.

Please also note that **failure to commit (as an individual) at least once in each week of your iteration may result in up to a 20% mark penalty**. It's critical that you at least demonstrate you can make minor progress each week. If this were an individual assignment we would not enforce this, but given it is a group assignment it's important we encourage you to commit regularly.

### 👌 7.4. Documentation contribution

All team members must contribute documentation to the project to a generally similar degree.

In terms of code documentation, your functions are required to contain comments in JSDoc format, including paramters and return values:

```javascript
/**
  * <Brief description of what the function does>
  * 
  * @param {data type} name - description of paramter
  * @param {data type} name - description of parameter
  * ...
  * 
  * @returns {data type} - description of condition for return
  * @returns {data type} - description of condition for return
*/
```

In each iteration you will be assessed on ensuring that every relevant function in the specification is appropriately documented.

In terms of other documentation (such as reports and other notes in later iterations), we expect that group members will contribute equally.

Note that, **contributing more documentation is not a substitute for not contributing code**.

### 👌 7.5. Peer Assessment

**Please note: Failure to complete a peer review for a particular iteration may result in a mark penalty of 10% for the iteration**

At the end of each iteration, there will be a peer assessment survey where you will rate and leave comments about each team member's contribution to the project up until that point. 

Your other team members will **not** be able to see how you rated them or what comments you left in either peer assessment. If your team members give you a less than satisfactory rating, your contribution will be scrutinised and you may find your final mark scaled down (after review by your tutor).

The following criteria will be assessed by your team members:
* **Participation**: What was the level of participation in group work, attendance at meetings, making suggestions, taking responsibility for tasks, being in communication with the team?
* **Dependability**: How dependable was this team member in delivering assigned tasks, on time, with expected levels of quality? 
* **Team Wellbeing**: How much did this team member contribute to the healthy functioning of the team by communicating with members, coordinating meetings, listening to concerns, facilitating discussion, offering suggestions?
* **Work contribution**: How much did this team member contribute to the development of the major project. 

<table>
  <tr>
    <th>Iteration</th>
    <th>Link</th>
    <th>Opens</th>
    <th>Closes</th>
  </tr>
  <tr>
    <td>1</td>
    <td>Completed</td>
    <td>8pm Friday 21st June</td>
    <td>9am Monday 24th June</td>
  </tr>
  <tr>
    <td>2</td>
    <td><a href="https://moodle.telt.unsw.edu.au/mod/assign/view.php?id=6843129">Click here</a></td>
    <td>8pm Friday 12th July</td>
    <td>9am Monday 15th July</td>
  </tr>
  <tr>
    <td>3</td>
    <td><a href="https://moodle.telt.unsw.edu.au/mod/assign/view.php?id=6843131">Click here</a></td>
    <td>8pm Friday 2nd August</td>
    <td>9am Monday 5th August</td>
  </tr>
</table>

### 👌 7.6. Managing Issues

When a group member does not contribute equally, we are aware it can implicitly have an impact on your own mark by pulling the group mark down (e.g. through not finishing a critical feature), etc.

The first step of any disagreement or issue is always to talk to your team member(s) on the chats in MS Teams. Make sure you have:
1. Been clear about the issue you feel exists.
2. Been clear about what you feel needs to happen and in what time frame to feel the issue is resolved.
3. Gotten clarity that your team member(s) want to make the change.

If you don't feel that the issue is being resolved quickly, you should escalate the issue by talking to your tutor with your group in a project check-in, or alternatively by emailing your tutor privately outlining your issue.

It's imperative that issues are raised to your tutor ASAP, as we are limited in the mark adjustments we can do when issues are raised too late (e.g. we're limited with what we can do if you email your tutor with iteration 2 issues after iteration 2 is due).

## 💻 8. Automarking & Leaderboard

### 💻 8.1. Automarking

Each iteration consists of an automarking component. The particular formula used to calculate this mark is specific to the iteration (and detailed above).

When running your code or tests as part of the automarking, we place a 90 second timer on the running of your group's tests. This is more than enough time to complete everything unless you're doing something very wrong or silly with your code. As long as your tests take under 90 seconds to run, you don't have to worry about it potentially taking longer when we run automarking.

### 💻 8.2. Pre-submission Leaderboard

In the days preceding iterations 1, 2, and 3's due date, we will be running your code against the actual automarkers (the same ones that determine your final mark) and publishing the results of every group on the [marking runs page](https://cgi.cse.unsw.edu.au/~cs1531/NOW/content/project/runs). You will get to see the current mark (within a range) of your submission, as well as how your group ranks within the cohort. You will not receive any elaboration on how that mark was determined - if your mark isn't what you expect, work with your group and/or tutor to debug your code and write more tests.

You must have the code you wish to be tested in your `master` branch by **10pm** the night before leaderboard runs.

The leaderboard will be updated on Monday, Wednesday, and Friday morning during the week that the iteration is due.

This leaderboard run gives you a chance to sanity check your automark (without knowing the details of what you did right and wrong), and is just a bit of fun.

## 👀 9. Plagiarism

The work you and your group submit must be your own work. Submission of work partially or completely derived from any other person or jointly written with any other person is not permitted. The penalties for such an offence may include negative marks, automatic failure of the course and possibly other academic discipline. Assignment submissions will be examined both automatically and manually for such submissions.

Relevant scholarship authorities will be informed if students holding scholarships are involved in an incident of plagiarism or other misconduct.

Do not provide or show your project work to any other person, except for your group and the teaching staff of COMP1531. If you knowingly provide or show your assignment work to another person for any reason, and work derived from it is submitted, you may be penalized, even if the work was submitted without your knowledge or consent. This may apply even if your work is submitted by a third party unknown to you.

Note: you will not be penalized if your work has the potential to be taken without your consent or knowledge.<|MERGE_RESOLUTION|>--- conflicted
+++ resolved
@@ -1266,11 +1266,7 @@
 
     1. Applying whatever designing for maintainability concepts were taught in lectures
     2. Using exceptions to "throw errors" instead of returning errors in the functions you call from `server.ts`.
-<<<<<<< HEAD
-    3. Ensuring that there is limited or no references to `req`, `res`, or status codes, in functions outside of `server.ts` to properly maintain abstraction between the HTTP layer and the application logic layer.
-=======
     3. Ensuring that there is no references to `req`, `res`, or status codes, in functions outside of `server.ts` to properly maintain abstraction between the HTTP layer and the application logic layer.
->>>>>>> 7dde1fd4
 
 2. Implement and test the HTTP Express server according to the [entire interface provided in the specification](swagger.yaml), including all new routes added in iteration 3.
 
