--- conflicted
+++ resolved
@@ -1,8 +1,5 @@
-<<<<<<< HEAD
+
 import { requestAuthRegister, requestAuthLogin, requestUserDetails, requestClear } from './functionRequest';
-=======
-import { requestAuthRegister, requestClear } from './functionRequest';
->>>>>>> 72091e8b
 import { OK, BAD_REQUEST } from './dataStore';
 
 let result: any;
@@ -13,30 +10,6 @@
   result = requestAuthRegister('jane@example.com', 'MyPassw0rd', 'Jane', 'Smith');
 });
 
-<<<<<<< HEAD
-describe('adminAuthLogin', () => {
-  test('Test for Valid Login', () => {
-    result = requestAuthLogin('jane@example.com', 'MyPassw0rd');
-    expect(result).toStrictEqual({ status: OK, token: expect.any(String) });
-  });
-
-  // emails
-  const emails = [' ', '123', 'fakejane@example.com'];
-  test.each(emails)('Test for invalid email', (email) => {
-    result = requestAuthLogin(email, 'MyPassw0rd');
-    expect(result).toStrictEqual(ERROR);
-    expect(result.error).toStrictEqual(`Invalid email ${email}.`);
-  });
-
-  // passwords
-  const passwords = ['Pass1', 'MyPassword', '123456789', 'Invalid Password', ' '];
-  test.each(passwords)('Test for invalid password', (password) => {
-    result = requestAuthLogin('jane@example.com', password);
-    expect(result).toStrictEqual(ERROR);
-    expect(result.error).toStrictEqual(`Invalid password ${password}.`);
-  });
-});
-=======
 describe('adminAuthRegister', () => {
   describe('Valid Registration', () => {
     test('Test for Single user', () => {
@@ -118,4 +91,26 @@
     });
   });
 });
->>>>>>> 72091e8b
+
+describe('adminAuthLogin', () => {
+  test('Test for Valid Login', () => {
+    result = requestAuthLogin('jane@example.com', 'MyPassw0rd');
+    expect(result).toStrictEqual({ status: OK, token: expect.any(String) });
+  });
+
+  // emails
+  const emails = [' ', '123', 'fakejane@example.com'];
+  test.each(emails)('Test for invalid email', (email) => {
+    result = requestAuthLogin(email, 'MyPassw0rd');
+    expect(result).toStrictEqual(ERROR);
+    expect(result.error).toStrictEqual(`Invalid email ${email}.`);
+  });
+
+  // passwords
+  const passwords = ['Pass1', 'MyPassword', '123456789', 'Invalid Password', ' '];
+  test.each(passwords)('Test for invalid password', (password) => {
+    result = requestAuthLogin('jane@example.com', password);
+    expect(result).toStrictEqual(ERROR);
+    expect(result.error).toStrictEqual(`Invalid password ${password}.`);
+  });
+});