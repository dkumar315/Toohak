--- conflicted
+++ resolved
@@ -1,10 +1,9 @@
 import { OK, BAD_REQUEST, UNAUTHORIZED, FORBIDDEN, Answer, Colours } from './dataStore';
 import {
-  ERROR, ResError, ResQuestionId, ResQuizInfo,
-  authRegister, quizCreate, questionCreate,
-  validQuizInfo, requestQuizQuestionCreate,
-  requestAuthLogout, requestQuizRemove,
-  requestClear
+  authRegister, requestAuthLogout,
+  quizCreate, validQuizInfo, requestQuizRemove,
+  requestQuizQuestionCreate, questionCreate,
+  requestClear, ERROR, ResError, ResQuestionId, ResQuizInfo,
 } from './functionRequest';
 import {
   QuestionBody, AnswerInput, MAX_DURATIONS_SECS,
@@ -300,25 +299,7 @@
       test('test2.2.1 quizId is null', () => {
         result = requestQuizQuestionCreate(token, null, questionBody);
         expect(result).toMatchObject(ERROR);
-<<<<<<< HEAD
         expect(result.status).toStrictEqual(FORBIDDEN);
-=======
-        expect(result.status).toStrictEqual(BAD_REQUEST);
-      });
-
-      test('test2.3.2 string is 4 characters in length', () => {
-        questionBody.question = 'q'.repeat(QuestionLimit.MIN_LEN - 1);
-        result = requestQuizQuestionCreate(token, quizId, questionBody);
-        expect(result).toMatchObject(ERROR);
-        expect(result.status).toStrictEqual(BAD_REQUEST);
-      });
-
-      test('test2.3.3 string is greater than 50 characters in length', () => {
-        questionBody.question = 'q'.repeat(QuestionLimit.MAX_LEN + 1);
-        result = requestQuizQuestionCreate(token, quizId, questionBody);
-        expect(result).toMatchObject(ERROR);
-        expect(result.status).toStrictEqual(BAD_REQUEST);
->>>>>>> 8a0037ba
       });
     });
 
@@ -338,14 +319,14 @@
         });
 
         test('test2.3.2 string is 4 characters in length', () => {
-          questionBody.question = 'q'.repeat(QuestionLimit.MinLen - 1);
+          questionBody.question = 'q'.repeat(QuestionLimit.MIN_LEN - 1);
           result = requestQuizQuestionCreate(token, quizId, questionBody);
           expect(result).toMatchObject(ERROR);
           expect(result.status).toStrictEqual(BAD_REQUEST);
         });
 
         test('test2.3.3 string is greater than 50 characters in length', () => {
-          questionBody.question = 'q'.repeat(QuestionLimit.MaxLen + 1);
+          questionBody.question = 'q'.repeat(QuestionLimit.MAX_LEN + 1);
           result = requestQuizQuestionCreate(token, quizId, questionBody);
           expect(result).toMatchObject(ERROR);
           expect(result.status).toStrictEqual(BAD_REQUEST);
@@ -458,7 +439,7 @@
         });
 
         test('test2.7.3 points awarded is more than 10', () => {
-          questionBody.points = PointsLimit.MaxNum + 1;
+          questionBody.points = PointsLimit.MAX_NUM + 1;
           result = requestQuizQuestionCreate(token, quizId, questionBody);
           expect(result).toMatchObject(ERROR);
           expect(result.status).toStrictEqual(BAD_REQUEST);
@@ -471,167 +452,9 @@
           correct: false,
         };
         const tooLongAnswer: AnswerInput = {
-          answer: 'ans'.repeat(AnswersLimit.MaxStrLen),
+          answer: 'ans'.repeat(AnswersLimit.MAX_STR_LEN),
           correct: false,
         };
-<<<<<<< HEAD
-=======
-        questionBody.answers.push(trueAnswer1, trueAnswer2, trueAnswer3,
-          falseAnswer1, falseAnswer2, falseAnswer3, extraAnswer);
-        result = requestQuizQuestionCreate(token, quizId, questionBody);
-        expect(result).toMatchObject(ERROR);
-        expect(result.status).toStrictEqual(BAD_REQUEST);
-      });
-    });
-
-    describe('test2.5 invalid question durations', () => {
-      test('test2.5.1 question durations is 0', () => {
-        questionBody.answers.push(trueAnswer1);
-        result = requestQuizQuestionCreate(token, quizId, questionBody);
-        expect(result).toMatchObject(ERROR);
-        expect(result.status).toStrictEqual(BAD_REQUEST);
-      });
-
-      test('test2.5.2 question durations is negative', () => {
-        questionBody.duration = -1;
-        questionBody.answers.push(trueAnswer1, falseAnswer1);
-        result = requestQuizQuestionCreate(token, quizId, questionBody);
-        expect(result).toMatchObject(ERROR);
-        expect(result.status).toStrictEqual(BAD_REQUEST);
-      });
-    });
-
-    describe('test2.6 invalid durations length', () => {
-      test('test2.6.1 question pass duration', () => {
-        questionBody.duration = MAX_DURATIONS_SECS + 1;
-        questionBody.answers.push(trueAnswer1, falseAnswer1);
-        result = requestQuizQuestionCreate(token, quizId, questionBody);
-        expect(result).toMatchObject(ERROR);
-        expect(result.status).toStrictEqual(BAD_REQUEST);
-      });
-
-      test('test2.6.2 one question has max duration, create new question', () => {
-        questionBody.duration = MAX_DURATIONS_SECS;
-        // question 1
-        questionBody.answers.push(trueAnswer1, falseAnswer1);
-        requestQuizQuestionCreate(token, quizId, questionBody);
-
-        // question 2
-        questionBody.duration = 1;
-        result = requestQuizQuestionCreate(token, quizId, questionBody);
-        expect(result).toMatchObject(ERROR);
-        expect(result.status).toStrictEqual(BAD_REQUEST);
-      });
-
-      test('test2.6.3 sum of 2 questions has max duration, create new question', () => {
-        questionBody.duration = Math.floor(MAX_DURATIONS_SECS / 2);
-        // question 1
-        questionBody.answers.push(trueAnswer1, falseAnswer1);
-        requestQuizQuestionCreate(token, quizId, questionBody);
-
-        // question 2
-        questionBody.answers.push(trueAnswer2, falseAnswer2);
-        requestQuizQuestionCreate(token, quizId, questionBody);
-
-        // question 3
-        result = requestQuizQuestionCreate(token, quizId, questionBody);
-        expect(result).toMatchObject(ERROR);
-        expect(result.status).toStrictEqual(BAD_REQUEST);
-      });
-    });
-
-    describe('test2.7 invalid points awarded', () => {
-      test('test2.7.1 points awarded is negative value', () => {
-        questionBody.points = -1;
-        result = requestQuizQuestionCreate(token, quizId, questionBody);
-        expect(result).toMatchObject(ERROR);
-        expect(result.status).toStrictEqual(BAD_REQUEST);
-      });
-
-      test('test2.7.2 points awarded is 0', () => {
-        questionBody.points = 0;
-        result = requestQuizQuestionCreate(token, quizId, questionBody);
-        expect(result).toMatchObject(ERROR);
-        expect(result.status).toStrictEqual(BAD_REQUEST);
-      });
-
-      test('test2.7.3 points awarded is more than 10', () => {
-        questionBody.points = PointsLimit.MAX_NUM + 1;
-        result = requestQuizQuestionCreate(token, quizId, questionBody);
-        expect(result).toMatchObject(ERROR);
-        expect(result.status).toStrictEqual(BAD_REQUEST);
-      });
-    });
-
-    describe('test2.8 invalid length of answer string', () => {
-      const tooShortAnswer: AnswerInput = {
-        answer: '',
-        correct: false,
-      };
-      const tooLongAnswer: AnswerInput = {
-        answer: 'ans'.repeat(AnswersLimit.MAX_STR_LEN),
-        correct: false,
-      };
-
-      test('test2.8.1 answer is empty', () => {
-        questionBody.answers.push(tooShortAnswer);
-        result = requestQuizQuestionCreate(token, quizId, questionBody);
-        expect(result).toMatchObject(ERROR);
-        expect(result.status).toStrictEqual(BAD_REQUEST);
-      });
-
-      test('test2.8.2 answer is over long', () => {
-        questionBody.answers.unshift(tooShortAnswer);
-        result = requestQuizQuestionCreate(token, quizId, questionBody);
-        expect(result).toMatchObject(ERROR);
-        expect(result.status).toStrictEqual(BAD_REQUEST);
-      });
-
-      test('test2.8.3 answers are too short or too long', () => {
-        questionBody.answers.unshift(tooShortAnswer, trueAnswer1);
-        questionBody.answers.push(tooLongAnswer, trueAnswer2);
-        result = requestQuizQuestionCreate(token, quizId, questionBody);
-        expect(result).toMatchObject(ERROR);
-        expect(result.status).toStrictEqual(BAD_REQUEST);
-      });
-
-      test('test2.8.4 answers are all too short or too long', () => {
-        questionBody.answers = [tooShortAnswer, tooLongAnswer];
-        result = requestQuizQuestionCreate(token, quizId, questionBody);
-        expect(result).toMatchObject(ERROR);
-        expect(result.status).toStrictEqual(BAD_REQUEST);
-      });
-    });
-
-    describe('test2.9 invalid questionBody.answers', () => {
-      test('test2.9.1 1 answers are duplicate', () => {
-        questionBody.answers.push(trueAnswer1);
-        result = requestQuizQuestionCreate(token, quizId, questionBody);
-        expect(result).toMatchObject(ERROR);
-        expect(result.status).toStrictEqual(BAD_REQUEST);
-      });
-
-      test('test2.9.2 mutiple answers are duplicate', () => {
-        questionBody.answers.push(trueAnswer1, trueAnswer2, falseAnswer1);
-        result = requestQuizQuestionCreate(token, quizId, questionBody);
-        expect(result).toMatchObject(ERROR);
-        expect(result.status).toStrictEqual(BAD_REQUEST);
-      });
-
-      test('test2.9.3 all answers are duplicate', () => {
-        questionBody.answers.push(trueAnswer1, falseAnswer1);
-        result = requestQuizQuestionCreate(token, quizId, questionBody);
-        expect(result).toMatchObject(ERROR);
-        expect(result.status).toStrictEqual(BAD_REQUEST);
-      });
-
-      test('test2.9.4 all answers are duplicate', () => {
-        questionBody.answers = [trueAnswer1, trueAnswer1, trueAnswer1];
-        result = requestQuizQuestionCreate(token, quizId, questionBody);
-        expect(result).toMatchObject(ERROR);
-        expect(result.status).toStrictEqual(BAD_REQUEST);
-      });
->>>>>>> 8a0037ba
 
         test('test2.8.1 answer is empty', () => {
           questionBody.answers.push(tooShortAnswer);
