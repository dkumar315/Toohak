--- conflicted
+++ resolved
@@ -8,11 +8,8 @@
 
 beforeAll(requestClear);
 let token: string, quizId: number;
-<<<<<<< HEAD
-=======
 let result: ResQuizSessions | ResError;
 
->>>>>>> c7592481
 beforeEach(() => {
   requestClear();
   token = authRegister('krishpatel@gmail.com', 'Krishpatel01', 'Krish', 'Patel').token;
