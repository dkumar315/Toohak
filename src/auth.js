<<<<<<< HEAD
import { setData, getData } from './dataStore';
=======
import { getData, setData } from './dataStore';
>>>>>>> 4202c5e7
import isEmail from 'validator/lib/isEmail';

/**
 * Register a user with an email, password, and names.
 * 
 * @param {string} email - user's email
 * @param {string} password - user's matching password
 * @param {string} nameFirst - user's first name
 * @param {string} nameLast - user's last name
 * 
 * @return {number} authUserId - unique identifier for a user
 * @return {{error: string}} if authUserId invalid
 */
export function adminAuthRegister(email, password, nameFirst, nameLast) {
  // Check if email is valid or already exists
  const emailValidResult = isValidEmail(email, -1);
  if (!emailValidResult) {
    return {error: 'Invalid email.'};
  }

  const data = getData();
  const authUserId = data.users.length + 1;

  // Check nameFirst meets requirements
  const nameFValidResult = isValidName(nameFirst);
  if (!nameFValidResult) {
    return {error: 'Firstname does not meet requirements.'};
  }

  // Check nameLast meets requirements
  const nameLValidResult = isValidName(nameLast);
  if (!nameLValidResult) {
    return {error: 'Lastname does not meet requirements.'};
  }
 
  // Check password meets requirements
  const passValidResult = isValidPassword(password);
  if (!passValidResult) {
    return {error: 'Password does not meet requirements.'};
  }

  const newUser = {
    userId: authUserId,
    nameFirst: nameFirst,
    nameLast: nameLast,
    email: email,
    password: password,
    numSuccessfulLogins: 0,
    numFailedPasswordsSinceLastLogin: 0,
  }

  data.users.push(newUser);
  setData(data);

  return {authUserId: authUserId};
}


/**
 * Validates a user's login, given their email and password.
 * 
 * @param {string} email - user's email
 * @param {string} password - user's matching password
 * 
 * @return {number} authUserId - unique identifier for a user
 */
export function adminAuthLogin(email, password) {

  return {authUserId: 1};
}

/**
 * Given an admin user's authUserId, return details about the user.
 * 
 * @param {number} authUserId - unique identifier for a user
 * 
 * @return {object} return userDetails
 * @return {{error: string}} if authUserId invalid
 */
export function adminUserDetails(authUserId) {
<<<<<<< HEAD
  const userDetails = {
    userId: 1,
    name: 'Hayden Smith',
    email: 'hayden.smith@unsw.edu.au',
    numSuccessfulLogins: 3,
    numFailedPasswordsSinceLastLogin: 1,
  }
=======
  const data = getData();
  const userIndex = isValidUser(authUserId);

  if (userIndex === -1) return {error:'invalid authUserId'};
  const userDetails = data.users[userIndex];
>>>>>>> 4202c5e7
  
  // assigning it to resolve over long line
  const {userId, nameFirst, nameLast, email, 
  numSuccessfulLogins, numFailedPasswordsSinceLastLogin} = userDetails;

  return {
    user: {
      userId: userId,
      name: nameFirst + ' ' + nameLast,
      email: email,
      numSuccessfulLogins: numSuccessfulLogins,
      numFailedPasswordsSinceLastLogin: numFailedPasswordsSinceLastLogin
    }
  };
}

/**
 * Given an admin user's authUserId and a set of properties, 
 * update the properties of this logged in admin user.
 * 
 * @param {number} authUserId - unique identifier for a user
 * @param {string} email - user's email
 * @param {string} nameFirst - user's first name
 * @param {string} nameLast - user's last name
 * 
 * @return {object} empty object
 * @return {{error: string}} if authUserId, email, or names invalid
 */
export function adminUserDetailsUpdate(authUserId, email, nameFirst, nameLast) {
  let data = getData();
  const userIndex = isValidUser(authUserId);
  if (userIndex === -1) return {error:'invalid authUserId'};

  // check email, nameFirst, nameLast whether is valid
  if (!email || !isValidEmail(email, authUserId)) return {error:'invalid email'};
  if (!nameFirst || !isValidName(nameFirst)) return {error:'invalid nameFirst'};
  if (!nameLast || !isValidName(nameLast)) return {error:'invalid nameLast'};

  data.users[userIndex].email = email;
  data.users[userIndex].nameFirst = nameFirst;
  data.users[userIndex].nameLast = nameLast;

  setData(data);

  return {};
}

/**
 * Updates the password of a logged in user.
 * 
 * @param {number} authUserId - unique identifier for a user
 * @param {number} oldPassword - the current password stored requires update
 * @param {number} newPassword - the replacement password submitted by user
 * 
 * @return {object} empty object
 * @return {{error: string}} if authUserId or passwords invalid
 */
export function adminUserPasswordUpdate(authUserId, oldPassword, newPassword) {
<<<<<<< HEAD
=======
  let data = getData();

  // check the authUserId whether is valid and find its userDetails
  const userIndex = isValidUser(authUserId);
  if (userIndex === -1) return {error:'invalid authUserId'};
  const userDetail = data.users[userIndex];

  //  check the oldPassword whether is valid and match the user password
  if (oldPassword === undefined || userDetail.password !== oldPassword) {
    return {error:'invalid oldPassword'};
  }

  // check the newPassword whether is valid and not used before
  userDetail.passwordHistory = userDetail.passwordHistory || [];
  if (newPassword === undefined || oldPassword === newPassword || 
    !isValidPassword(newPassword) || 
    userDetail.passwordHistory.includes(newPassword)) {
    return {error:'invalid newPassword'};
  }

  // if all input valid, then update the password
  userDetail.password = newPassword;
  userDetail.passwordHistory.push(oldPassword);
  setData(data);
>>>>>>> 4202c5e7

  return {};
}

<<<<<<< HEAD
=======
/**
 * Given an admin user's authUserId, return its corresponding userIndex
 * 
 * @param {number} authUserId - unique identifier for a user
 * 
 * @return {number} return corresonding index of data.users
 */
function isValidUser(authUserId) {
  const data = getData();

  if (!authUserId) return -1;

  return data.users.findIndex((array) => array.userId === authUserId);
}
>>>>>>> 4202c5e7

/**
 * Given an email, return true if it is not used by the other and it is email
 * 
 * @param {number} authUserId - unique identifier for a user, 
 * set to -1 if it is new user
 * @param {string} email - user's email, according to 
 * https://www.npmjs.com/package/validator
 * 
<<<<<<< HEAD
 * @return {object} return true if email is valid and not used by others
=======
 * @return {boolean} return true if email is valid and not used by others
>>>>>>> 4202c5e7
 */
function isValidEmail(email, authUserId) {
  const data = getData();
  let isUsed = true;
  const isRegistered = data.users.filter((user) => user.email === email);

  if (isRegistered.length === 0 || 
    (isRegistered.length === 1 && isRegistered[0].userId === authUserId)) {
    isUsed = false;
  }

  return !isUsed && isEmail(email);
}

/**
 * Given a name string, return true iif contains [a-z], [A-Z], " ", "-", or "'"
 * 
 * @param {string} name - nameFirst or nameLast of a user 
 * 
 * @return {boolean} true iif contains letters, spaces, hyphens, or apostrophes
 */
function isValidName(name) {
  const pattern = new RegExp(/[^a-zA-Z\s-\']/);
<<<<<<< HEAD
  if (name.length < 2 || name.length > 20 || pattern.test(name)) {
    return false;
  }
=======

  if (name.length < 2 || name.length > 20 || pattern.test(name)) return false;

>>>>>>> 4202c5e7
  return true;
}

/**
 * Given a password string, return false if its length is smaller than 8, or
 * not contain at least a letter and at least a number, otherwise return true
 * potential upgrade: return the strength of password, return -1 if invalid
 * 
 * @param {string} password - nameFirst or nameLast of a user 
 * 
 * @return {boolean} true iif len > 8 && contains >= 1 (letter & integer)
 */
function isValidPassword(password) {
  const stringPattern = new RegExp(/[a-zA-Z]/);
  const numberPattern = new RegExp(/[0-9]/);

  if (password.length < 8 || !stringPattern.test(password) || 
    !numberPattern.test(password)) {
    return false;
  }

  return true;
}<|MERGE_RESOLUTION|>--- conflicted
+++ resolved
@@ -1,8 +1,4 @@
-<<<<<<< HEAD
 import { setData, getData } from './dataStore';
-=======
-import { getData, setData } from './dataStore';
->>>>>>> 4202c5e7
 import isEmail from 'validator/lib/isEmail';
 
 /**
@@ -83,21 +79,11 @@
  * @return {{error: string}} if authUserId invalid
  */
 export function adminUserDetails(authUserId) {
-<<<<<<< HEAD
-  const userDetails = {
-    userId: 1,
-    name: 'Hayden Smith',
-    email: 'hayden.smith@unsw.edu.au',
-    numSuccessfulLogins: 3,
-    numFailedPasswordsSinceLastLogin: 1,
-  }
-=======
   const data = getData();
   const userIndex = isValidUser(authUserId);
 
   if (userIndex === -1) return {error:'invalid authUserId'};
   const userDetails = data.users[userIndex];
->>>>>>> 4202c5e7
   
   // assigning it to resolve over long line
   const {userId, nameFirst, nameLast, email, 
@@ -156,39 +142,10 @@
  * @return {{error: string}} if authUserId or passwords invalid
  */
 export function adminUserPasswordUpdate(authUserId, oldPassword, newPassword) {
-<<<<<<< HEAD
-=======
-  let data = getData();
-
-  // check the authUserId whether is valid and find its userDetails
-  const userIndex = isValidUser(authUserId);
-  if (userIndex === -1) return {error:'invalid authUserId'};
-  const userDetail = data.users[userIndex];
-
-  //  check the oldPassword whether is valid and match the user password
-  if (oldPassword === undefined || userDetail.password !== oldPassword) {
-    return {error:'invalid oldPassword'};
-  }
-
-  // check the newPassword whether is valid and not used before
-  userDetail.passwordHistory = userDetail.passwordHistory || [];
-  if (newPassword === undefined || oldPassword === newPassword || 
-    !isValidPassword(newPassword) || 
-    userDetail.passwordHistory.includes(newPassword)) {
-    return {error:'invalid newPassword'};
-  }
-
-  // if all input valid, then update the password
-  userDetail.password = newPassword;
-  userDetail.passwordHistory.push(oldPassword);
-  setData(data);
->>>>>>> 4202c5e7
 
   return {};
 }
 
-<<<<<<< HEAD
-=======
 /**
  * Given an admin user's authUserId, return its corresponding userIndex
  * 
@@ -203,7 +160,6 @@
 
   return data.users.findIndex((array) => array.userId === authUserId);
 }
->>>>>>> 4202c5e7
 
 /**
  * Given an email, return true if it is not used by the other and it is email
@@ -213,11 +169,7 @@
  * @param {string} email - user's email, according to 
  * https://www.npmjs.com/package/validator
  * 
-<<<<<<< HEAD
- * @return {object} return true if email is valid and not used by others
-=======
  * @return {boolean} return true if email is valid and not used by others
->>>>>>> 4202c5e7
  */
 function isValidEmail(email, authUserId) {
   const data = getData();
@@ -241,15 +193,9 @@
  */
 function isValidName(name) {
   const pattern = new RegExp(/[^a-zA-Z\s-\']/);
-<<<<<<< HEAD
   if (name.length < 2 || name.length > 20 || pattern.test(name)) {
     return false;
   }
-=======
-
-  if (name.length < 2 || name.length > 20 || pattern.test(name)) return false;
-
->>>>>>> 4202c5e7
   return true;
 }
 
