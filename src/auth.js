--- conflicted
+++ resolved
@@ -11,11 +11,7 @@
  * 
  * @return {number} authUserId - unique identifier for a user
  */
-<<<<<<< HEAD
-export function adminAuthRegister(email, password, nameFirst, nameLast) {
-=======
 function adminAuthRegister(email, password, nameFirst, nameLast) {
->>>>>>> 559ec80b
 
   return {authUserId: 1};
 }
@@ -42,19 +38,6 @@
  * @return {object} return userDetails
  * @return {{error: string}} if authUserId invalid
  */
-<<<<<<< HEAD
-function adminUserDetails(authUserId) {
-  const userDetails = {
-    userId: 1,
-    name: 'Hayden Smith',
-    email: 'hayden.smith@unsw.edu.au',
-    numSuccessfulLogins: 3,
-    numFailedPasswordsSinceLastLogin: 1,
-  }
-  
-  return {
-    user: userDetails
-=======
 export function adminUserDetails(authUserId) {
   const data = getData();
   const userIndex = isValidUser(authUserId);
@@ -74,7 +57,6 @@
       numSuccessfulLogins: numSuccessfulLogins,
       numFailedPasswordsSinceLastLogin: numFailedPasswordsSinceLastLogin
     }
->>>>>>> 559ec80b
   };
 }
 
@@ -140,17 +122,10 @@
  * 
  * @param {number} authUserId - unique identifier for a user, 
  * set to -1 if it is new user
-<<<<<<< HEAD
- * @param {strung} email - user's email, according to 
- * https://www.npmjs.com/package/validator
- * 
- * @return {object} return true if email is valid and not used by others
-=======
  * @param {string} email - user's email, according to 
  * https://www.npmjs.com/package/validator
  * 
  * @return {boolean} return true if email is valid and not used by others
->>>>>>> 559ec80b
  */
 function isValidEmail(email, authUserId) {
   const data = getData();
