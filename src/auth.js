import { getData, setData } from './dataStore';
import isEmail from 'validator/lib/isEmail';

/**
 * Register a user with an email, password, and names.
 * 
 * @param {string} email - user's email
 * @param {string} password - user's matching password
 * @param {string} nameFirst - user's first name
 * @param {string} nameLast - user's last name
 * 
 * @return {number} authUserId - unique identifier for a user
 */
function adminAuthRegister(email, password, nameFirst, nameLast) {

  return {authUserId: 1};
}


/**
 * Validates a user's login, given their email and password.
 * 
 * @param {string} email - user's email
 * @param {string} password - user's matching password
 * 
 * @return {number} authUserId - unique identifier for a user
 */
function adminAuthLogin(email, password) {

  return {authUserId: 1};
}

/**
 * Given an admin user's authUserId, return details about the user.
 * 
 * @param {number} authUserId - unique identifier for a user
 * 
 * @return {object} return userDetails
 * @return {{error: string}} if authUserId invalid
 */
export function adminUserDetails(authUserId) {
  const data = getData();
  const userIndex = isValidUser(authUserId);

  if (userIndex === -1) return {error:'invalid authUserId'};
  const userDetails = data.users[userIndex];
  
  // assigning it to resolve over long line
  const {userId, nameFirst, nameLast, email, 
  numSuccessfulLogins, numFailedPasswordsSinceLastLogin} = userDetails;

  return {
    user: {
      userId: userId,
      name: nameFirst + ' ' + nameLast,
      email: email,
      numSuccessfulLogins: numSuccessfulLogins,
      numFailedPasswordsSinceLastLogin: numFailedPasswordsSinceLastLogin
    }
  };
}

/**
 * Given an admin user's authUserId and a set of properties, 
 * update the properties of this logged in admin user.
 * 
 * @param {number} authUserId - unique identifier for a user
 * @param {string} email - user's email
 * @param {string} nameFirst - user's first name
 * @param {string} nameLast - user's last name
 * 
 * @return {object} empty object
 * @return {{error: string}} if authUserId, email, or names invalid
 */
export function adminUserDetailsUpdate(authUserId, email, nameFirst, nameLast) {
  let data = getData();
  const userIndex = isValidUser(authUserId);
  if (userIndex === -1) return {error:'invalid authUserId'};

<<<<<<< HEAD
  // check email, nameFirst, nameLast whether is valid
  if (email === undefined || !isValidEmail(email, authUserId)) return {error:'invalid email'};
  if (nameFirst === undefined || !isValidName(nameFirst)) return {error:'invalid nameFirst'};
  if (nameLast === undefined || !isValidName(nameLast)) return {error:'invalid nameLast'};
=======
  if (!isValidEmail(email, authUserId)) return {error:'invalid email'};
  if (!isValidName(nameFirst)) return {error:'invalid nameFirst'};
  if (!isValidName(nameLast)) return {error:'invalid nameLast'};
>>>>>>> 2283d38b

  data.users[userIndex].email = email;
  data.users[userIndex].nameFirst = nameFirst;
  data.users[userIndex].nameLast = nameLast;

  setData(data);

  return {};
}

/**
 * Updates the password of a logged in user.
 * 
 * @param {number} authUserId - unique identifier for a user
 * @param {number} oldPassword - the current password stored requires update
 * @param {number} newPassword - the replacement password submitted by user
 * 
 * @return {object} empty object
 * @return {{error: string}} if authUserId or passwords invalid
 */
<<<<<<< HEAD
export function adminUserPasswordUpdate(authUserId, oldPassword, newPassword) {
  let data = getData();

  // check the authUserId whether is valid and find its userDetails
  const userIndex = isValidUser(authUserId);
  if (userIndex === -1) return {error:'invalid authUserId'};
  const userDetail = data.users[userIndex];

  //  check the oldPassword whether is valid and match the user password
  if (oldPassword === undefined || userDetail.password !== oldPassword) {
    return {error:'invalid oldPassword'};
  }

  // check the newPassword whether is valid and not used before
  userDetail.passwordHistory = userDetail.passwordHistory || [];
  if (newPassword === undefined || oldPassword === newPassword || 
    !isValidPassword(newPassword) || 
    userDetail.passwordHistory.includes(newPassword)) {
    return {error:'invalid newPassword'};
  }

  // if all input valid, then update the password
  userDetail.password = newPassword;
  userDetail.passwordHistory.push(oldPassword);
  setData(data);

=======
function adminUserPasswordUpdate(authUserId, oldPassword, newPassword) {
>>>>>>> 2283d38b
  return {};
}

/**
 * Given an admin user's authUserId, return its corresponding userIndex
 * 
 * @param {number} authUserId - unique identifier for a user
 * 
<<<<<<< HEAD
 * @return {object} return corresonding index of data.users
=======
 * @return {number} return corresonding index of data.users
>>>>>>> 2283d38b
 */
function isValidUser(authUserId) {
  const data = getData();

  if (!authUserId) return -1;

  return data.users.findIndex((array) => array.userId === authUserId);
}

/**
 * Given an email, return true if it is not used by the other and it is email
 * 
 * @param {number} authUserId - unique identifier for a user, 
 * set to -1 if it is new user
<<<<<<< HEAD
 * @param {strung} email - user's email, according to 
 * https://www.npmjs.com/package/validator
 * 
 * @return {object} return true if email is valid and not used by others
=======
 * @param {string} email - user's email, according to 
 * https://www.npmjs.com/package/validator
 * 
 * @return {boolean} return true if email is valid and not used by others
>>>>>>> 2283d38b
 */
function isValidEmail(email, authUserId) {
  const data = getData();
  let isUsed = true;
  const isRegistered = data.users.filter((user) => user.email === email);

  if (isRegistered.length === 0 || 
    (isRegistered.length === 1 && isRegistered[0].userId === authUserId)) {
    isUsed = false;
  }

  return !isUsed && isEmail(email);
}

/**
 * Given a name string, return true iif contains [a-z], [A-Z], " ", "-", or "'"
 * 
 * @param {string} name - nameFirst or nameLast of a user 
 * 
<<<<<<< HEAD
 * @return {boolean} true iif contains letters, spaces, hyphens, or apostrophes
=======
 * @return {boolean} true iif contains lettes, spaces, hyphens, or apostrophes
>>>>>>> 2283d38b
 */
function isValidName(name) {
  const pattern = new RegExp(/[^a-zA-Z\s-\']/);

  if (name.length < 2 || name.length > 20 || pattern.test(name)) return false;

  return true;
}

/**
 * Given a password string, return false if its length is smaller than 8, or
 * not contain at least a letter and at least a number, otherwise return true
 * potential upgrade: return the strength of password, return -1 if invalid
 * 
 * @param {string} password - nameFirst or nameLast of a user 
 * 
<<<<<<< HEAD
 * @return {boolean} true iif len > 8 && contains >= 1 (letter & integer)
=======
 * @return {boolean} true iif len >8 && contains at least one lette and integer
>>>>>>> 2283d38b
 */
function isValidPassword(password) {
  const stringPattern = new RegExp(/[a-zA-Z]/);
  const numberPattern = new RegExp(/[0-9]/);

  if (password.length < 8 || !stringPattern.test(password) || 
    !numberPattern.test(password)) {
    return false;
  }

  return true;
}<|MERGE_RESOLUTION|>--- conflicted
+++ resolved
@@ -77,16 +77,10 @@
   const userIndex = isValidUser(authUserId);
   if (userIndex === -1) return {error:'invalid authUserId'};
 
-<<<<<<< HEAD
   // check email, nameFirst, nameLast whether is valid
-  if (email === undefined || !isValidEmail(email, authUserId)) return {error:'invalid email'};
-  if (nameFirst === undefined || !isValidName(nameFirst)) return {error:'invalid nameFirst'};
-  if (nameLast === undefined || !isValidName(nameLast)) return {error:'invalid nameLast'};
-=======
-  if (!isValidEmail(email, authUserId)) return {error:'invalid email'};
-  if (!isValidName(nameFirst)) return {error:'invalid nameFirst'};
-  if (!isValidName(nameLast)) return {error:'invalid nameLast'};
->>>>>>> 2283d38b
+  if (!email || !isValidEmail(email, authUserId)) return {error:'invalid email'};
+  if (!nameFirst || !isValidName(nameFirst)) return {error:'invalid nameFirst'};
+  if (!nameLast || !isValidName(nameLast)) return {error:'invalid nameLast'};
 
   data.users[userIndex].email = email;
   data.users[userIndex].nameFirst = nameFirst;
@@ -107,7 +101,6 @@
  * @return {object} empty object
  * @return {{error: string}} if authUserId or passwords invalid
  */
-<<<<<<< HEAD
 export function adminUserPasswordUpdate(authUserId, oldPassword, newPassword) {
   let data = getData();
 
@@ -134,9 +127,6 @@
   userDetail.passwordHistory.push(oldPassword);
   setData(data);
 
-=======
-function adminUserPasswordUpdate(authUserId, oldPassword, newPassword) {
->>>>>>> 2283d38b
   return {};
 }
 
@@ -145,11 +135,7 @@
  * 
  * @param {number} authUserId - unique identifier for a user
  * 
-<<<<<<< HEAD
- * @return {object} return corresonding index of data.users
-=======
  * @return {number} return corresonding index of data.users
->>>>>>> 2283d38b
  */
 function isValidUser(authUserId) {
   const data = getData();
@@ -164,17 +150,10 @@
  * 
  * @param {number} authUserId - unique identifier for a user, 
  * set to -1 if it is new user
-<<<<<<< HEAD
- * @param {strung} email - user's email, according to 
- * https://www.npmjs.com/package/validator
- * 
- * @return {object} return true if email is valid and not used by others
-=======
  * @param {string} email - user's email, according to 
  * https://www.npmjs.com/package/validator
  * 
  * @return {boolean} return true if email is valid and not used by others
->>>>>>> 2283d38b
  */
 function isValidEmail(email, authUserId) {
   const data = getData();
@@ -194,11 +173,7 @@
  * 
  * @param {string} name - nameFirst or nameLast of a user 
  * 
-<<<<<<< HEAD
  * @return {boolean} true iif contains letters, spaces, hyphens, or apostrophes
-=======
- * @return {boolean} true iif contains lettes, spaces, hyphens, or apostrophes
->>>>>>> 2283d38b
  */
 function isValidName(name) {
   const pattern = new RegExp(/[^a-zA-Z\s-\']/);
@@ -215,11 +190,7 @@
  * 
  * @param {string} password - nameFirst or nameLast of a user 
  * 
-<<<<<<< HEAD
  * @return {boolean} true iif len > 8 && contains >= 1 (letter & integer)
-=======
- * @return {boolean} true iif len >8 && contains at least one lette and integer
->>>>>>> 2283d38b
  */
 function isValidPassword(password) {
   const stringPattern = new RegExp(/[a-zA-Z]/);
