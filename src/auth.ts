import { setData, getData, getKey } from './dataStore';
import isEmail from 'validator/lib/isEmail';
import jwt from 'jsonwebtoken';
import crypto from 'crypto';
import { v4 as uuidv4 } from 'uuid';
import {
<<<<<<< HEAD
  Data, User, Session, INVALID, EmptyObject, ALGORITHM
=======
  Data, User, Session, INVALID, EmptyObject
>>>>>>> e2b24184
} from './dataStore';

enum UserLimits {
  NAME_MIN_LEN = 2,
  NAME_MAX_LEN = 20,
  PASSWORD_MIN_LEN = 8
}

enum Secret {
  RANDOM_BYTE_LEN = 8,
  RANDOM_STR_LEN = 16,
  SALT = 'SeCret'
}

const TOKEN_EXPIRY = '9999 years';

export interface UserDetail {
  userId: number;
  email: string;
  name: string;
  numSuccessfulLogins: number;
  numFailedPasswordsSinceLastLogin: number;
}
export interface UserDetails { user: UserDetail }
export type Token = { token: string };

/**
 * Register a user with an email, password, and names.
 *
 * @param {string} email - user's email
 * @param {string} password - user's matching password
 * @param {string} nameFirst - user's first name
 * @param {string} nameLast - user's last name
 *
 * @return {string} token - unique identifier for a user
 * @throws {Error} error - if email, password, nameFirst, nameLast invalid
 */
<<<<<<< HEAD
export const adminAuthRegister = (
  email: string,
  password: string,
  nameFirst: string,
  nameLast: string
): Token => {
=======
export const adminAuthRegister = (email: string, password: string,
  nameFirst: string, nameLast: string): Token => {
>>>>>>> e2b24184
  // Check if email is valid or already exists
  if (!isValidEmail(email, INVALID)) {
    throw new Error(`Email invalid format or already in use ${email}.`);
  }

  // Check nameFirst meets requirements
  if (!isValidName(nameFirst)) {
    throw new Error(`Firstname does not meet requirements ${nameFirst}.`);
  }

  // Check nameLast meets requirements
  if (!isValidName(nameLast)) {
    throw new Error(`Lastname does not meet requirements ${nameLast}.`);
  }

  // Check password meets requirements
  if (!isValidPassword(password)) {
    throw new Error(`Invalid password ${password}.`);
  }

  const data: Data = getData();
  const authUserId: number = data.users.length + 1;

  const newUser: User = {
    userId: authUserId,
    nameFirst: nameFirst,
    nameLast: nameLast,
    email: email,
    password: storedHash(password),
    numSuccessfulLogins: 1,
    numFailedPasswordsSinceLastLogin: 0,
  };
  data.users.push(newUser);
  setData(data);

  const token: string = generateToken(authUserId);
  addSession(authUserId, token);

  return { token: token };
};

/**
* Validates a user's login, given their email and password.
*
* @param {string} email - user's email
* @param {string} password - user's matching password
*
* @return {string} token - unique identifier for a user
* @throws {Error} error - if email or password invalid
*/
export const adminAuthLogin = (email: string, password: string): Token => {
  const data: Data = getData();
  const userIndex: number = data.users.findIndex(user => user.email === email);
  if (userIndex === INVALID) {
    throw new Error(`Invalid email ${email}.`);
  }

  const user: User = data.users[userIndex];
  if (hashPassword(password) !== vertifyPassword(user.password)) {
    user.numFailedPasswordsSinceLastLogin += 1;
    setData(data);
    throw new Error(`Invalid password ${password}.`);
  }

  // reset numFailedPasswordsSinceLastLogin
  user.numSuccessfulLogins += 1;
  user.numFailedPasswordsSinceLastLogin = 0;
  setData(data);

  const token: string = generateToken(user.userId);
  addSession(user.userId, token);

  return { token: token };
};

/**
 * Given an login user's token, remove its corresponding session.
 *
 * @param {string} token - unique identifier of a user
 *
 * @return {object} empty object - if valid
 * @throws {Error} error - if token is empty or invalid
 */
export const adminAuthLogout = (token: string): EmptyObject => {
  const data: Data = getData();
  const sessionIndex: number = data.sessions.sessionIds.findIndex(session =>
    session.token === token
  );

  if (sessionIndex === INVALID) throw new Error(`Invalid token ${token}.`);
  data.sessions.sessionIds.splice(sessionIndex, 1);

  setData(data);
  return {};
};

/**
 * Given an login user's token, return details about the user.
 *
 * @param {string} token - unique identifier for a login user
 *
 * @return {object} user - userDetails
 * @throws {Error} error - if token invalid
 */
export const adminUserDetails = (token: string): UserDetails => {
  const userId: number = findUserId(token);
  if (userId === INVALID) throw new Error(`Invalid token ${token}.`);

  const data: Data = getData();
  const userIndex: number = findUser(userId);
  const user: User = data.users[userIndex];

  return {
    user: {
      userId: user.userId,
      name: user.nameFirst + ' ' + user.nameLast,
      email: user.email,
      numSuccessfulLogins: user.numSuccessfulLogins,
      numFailedPasswordsSinceLastLogin: user.numFailedPasswordsSinceLastLogin,
    }
  };
};

/**
 * Given an admin user's authUserId and a set of properties,
 * update the properties of this logged in admin user.
 *
 * @param {string} token - unique identifier for a login user
 * @param {string} email - user's email
 * @param {string} nameFirst - user's first name
 * @param {string} nameLast - user's last name
 *
 * @return {object} empty object - if valid
 * @throws {Error} error - if authUserId, email, or names are invalid
 */
<<<<<<< HEAD
export const adminUserDetailsUpdate = (
  token: string,
  email: string,
  nameFirst: string,
  nameLast: string
): EmptyObject => {
=======
export const adminUserDetailsUpdate = (token: string, email: string,
  nameFirst: string, nameLast: string): EmptyObject => {
>>>>>>> e2b24184
  const data: Data = getData();
  const userId: number = findUserId(token);
  if (userId === INVALID) throw new Error(`Invalid token ${token}.`);

  const userIndex: number = findUser(userId);
  const user: User = data.users[userIndex];

  // check whether email, nameFirst, nameLast are valid
  if (!isValidEmail(email, userIndex)) throw new Error(`Invalid email ${email}.`);
  if (!isValidName(nameFirst)) throw new Error(`Invalid nameFirst ${nameFirst}.`);
  if (!isValidName(nameLast)) throw new Error(`Invalid nameLast ${nameLast}.`);

  // update userDetails
  user.email = email;
  user.nameFirst = nameFirst;
  user.nameLast = nameLast;
  setData(data);

  return {};
};

/**
 * Updates the password of a logged in user.
 *
 * @param {string} token - unique identifier for a login user
 * @param {string} oldPassword - the current password stored requires update
 * @param {string} newPassword - the replacement password submitted by user
 *
 * @return {object} empty object - if valid
 * @throws {Error} error - if token or passwords invalid
 */
<<<<<<< HEAD
export const adminUserPasswordUpdate = (
  token: string,
  oldPassword: string,
  newPassword: string
) : EmptyObject => {
=======
export const adminUserPasswordUpdate = (token: string, oldPassword: string,
  newPassword: string) : EmptyObject => {
>>>>>>> e2b24184
  // check whether token valid
  const userId: number = findUserId(token);
  if (userId === INVALID) throw new Error(`Invalid token ${token}.`);

  const data: Data = getData();
  const userIndex: number = findUser(userId);
  const user: User = data.users[userIndex];

  // check whether oldPassword matches the user's password
  if (vertifyPassword(user.password) !== hashPassword(oldPassword)) {
    throw new Error(`Invalid oldPassword ${oldPassword}.`);
  }

  // check newPassword meets requirements or not used before
  user.passwordHistory = user.passwordHistory || [];
  if (oldPassword === newPassword || !isValidPassword(newPassword) ||
    user.passwordHistory.some(oldPassword =>
      vertifyPassword(oldPassword) === hashPassword(newPassword))) {
    throw new Error(`Invalid newPassword ${newPassword}.`);
  }

  user.passwordHistory.push(user.password);
  user.password = storedHash(newPassword);
  setData(data);

  return {};
};
<<<<<<< HEAD

/**
 * Given an admin user's token, return userId if valid
 *
 * @param {string} token - unique identifier for a user
 *
 * @return {number} userId - corresponding userId of a token
 */
export const findUserId = (token: string): number => {
  const data: Data = getData();
  if (token === '') return INVALID;
  try {
    const userId: number = (jwt.verify(token, getKey().publicKey,
      { algorithms: [ALGORITHM] }) as { userId: number }).userId;

    const session: Session = data.sessions.sessionIds.find(session =>
      session.token === token
    );

    if (!session || session.userId !== userId) return INVALID;
    return userId;
  } catch (error) {
    return INVALID;
  }
};
=======
>>>>>>> e2b24184

/**
 * Generate a token that is globally unique, assume token never expire
 *
 * @param {string} email - user email, globally unique
 * @param {string} password - user password
 *
 * @return {string} token - unique identifier of a login user
 */
const generateToken = (userId: number): string => {
  const header = { alg: ALGORITHM, typ: 'JWT' };
  const data: Data = getData();
  const payload = {
    jti: uuidv4(),
    userId: userId,
    tokenId: ++data.sessions.tokenCounter
  };

  const token: string = jwt.sign(payload, getKey().privateKey, {
    algorithm: ALGORITHM,
    header,
    expiresIn: TOKEN_EXPIRY
  });

  return token;
};

/**
 * Save the session into data
 *
 * @param {number} authUserId - a unique identifier of a user
 * @param {string} token - a unique identifier of user activitives
 */
const addSession = (authUserId: number, token: string): void => {
  const data: Data = getData();
  const newSession: Session = {
    userId: authUserId,
    token: token
  };
  data.sessions.sessionIds.push(newSession);
  setData(data);
};

/**
 * Process a hash for storing
 *
 * @param {string} plaintext - the text to be hash
 *
 * @return {string} hash - the hash of the text
 */
const getHashOf = (plaintext: string): string => {
  return crypto.createHash('sha256').update(plaintext).digest('hex');
};

/**
 * Return for processing a password
 *
 * @param {string} plaintext - a unique identifier of a user
 *
 * @return {string} processedHash - the storing part of hash
 */
const hashPassword = (plaintext: string): string => {
  return getHashOf(Secret.SALT + getHashOf(plaintext));
};

/**
 * Return the hash string for storing
 *
 * @param {string} plaintext - a unique identifier of a user
 *
 * @return {string} storeData - the storing part of hash + random
 */
const storedHash = (hash: string): string => {
  const random: string = crypto
    .randomBytes(Secret.RANDOM_BYTE_LEN).toString('hex');
  return `${hashPassword(hash)}${random}`;
};

/**
 * Return the hash string before processing
 *
 * @param {string} storeData - the storing hash
 *
 * @return {string} processedHash - the storing part of hash
 */
const vertifyPassword = (storedHash: string): string => {
  return storedHash.slice(0, -Secret.RANDOM_STR_LEN);
};

/**
<<<<<<< HEAD
=======
 * Given an admin user's token, return userId if valid
 *
 * @param {string} token - unique identifier for a user
 *
 * @return {number} userId - corresponding userId of a token
 */
export const findUserId = (token: string): number => {
  const data: Data = getData();
  if (token === '') return INVALID;
  try {
    const userId: number = (jwt.verify(token, getKey().publicKey,
      { algorithms: [ALGORITHM] }) as { userId: number }).userId;

    const session: Session = data.sessions.sessionIds.find(session =>
      session.token === token
    );

    if (!session || session.userId !== userId) return INVALID;
    return userId;
  } catch (error) {
    return INVALID;
  }
};

/**
>>>>>>> e2b24184
 * Given an authUserId, return its index in data.users
 *
 * @param {number} authUserId - unique identifier for a user
 *
 * @return {number} userIndex - corresponding index of user given authUserId
 */
const findUser = (authUserId: number): number => {
  const data: Data = getData();
  return data.users.findIndex(user => user.userId === authUserId);
};

/**
 * Given an email, return true if it is not used by the other and it is email
 *
 * @param {string} email - user's email, according to
 * https://www.npmjs.com/package/validator
 * @param {number} userIndex - unique identifier for a user,
 * set to -1 if it is new user
 *
 * @return {boolean} true - if email is valid and not used by others
 */
const isValidEmail = (email: string, userIndex: number): boolean => {
  const data: Data = getData();

  const isUsed: boolean = data.users.some((user, index) =>
    index !== userIndex && user.email === email
  );

  return !isUsed && isEmail(email);
};

/**
 * Given a name string, return true iif name only contains
 * [a-z], [A-Z], " ", "-", or "'", and name.length is [2, 20] inclusive;
 *
 * @param {string} name - nameFirst or nameLast of a user
 *
 * @return {boolean} true - if contains letters, spaces, hyphens, or apostrophes
 */
const isValidName = (name: string): boolean => {
  const pattern: RegExp = new RegExp(
    `^[a-zA-Z\\s-']{${UserLimits.NAME_MIN_LEN},${UserLimits.NAME_MAX_LEN}}$`
  );
  return pattern.test(name);
};

/**
 * Given a password string, return false if its length is smaller than 8, or
 * not contain at least a letter and at least a number, otherwise return true
 *
 * @param {string} password - nameFirst or nameLast of a user
 *
 * @return {boolean} true - if len > 8 && contains >= 1 (letter & integer)
 */
const isValidPassword = (password: string): boolean => {
  const stringPattern: RegExp = /[a-zA-Z]/;
  const numberPattern: RegExp = /[0-9]/;

  if (password.length < UserLimits.PASSWORD_MIN_LEN ||
    !stringPattern.test(password) || !numberPattern.test(password)) {
    return false;
  }

  return true;
};<|MERGE_RESOLUTION|>--- conflicted
+++ resolved
@@ -4,11 +4,7 @@
 import crypto from 'crypto';
 import { v4 as uuidv4 } from 'uuid';
 import {
-<<<<<<< HEAD
   Data, User, Session, INVALID, EmptyObject, ALGORITHM
-=======
-  Data, User, Session, INVALID, EmptyObject
->>>>>>> e2b24184
 } from './dataStore';
 
 enum UserLimits {
@@ -46,17 +42,12 @@
  * @return {string} token - unique identifier for a user
  * @throws {Error} error - if email, password, nameFirst, nameLast invalid
  */
-<<<<<<< HEAD
 export const adminAuthRegister = (
   email: string,
   password: string,
   nameFirst: string,
   nameLast: string
 ): Token => {
-=======
-export const adminAuthRegister = (email: string, password: string,
-  nameFirst: string, nameLast: string): Token => {
->>>>>>> e2b24184
   // Check if email is valid or already exists
   if (!isValidEmail(email, INVALID)) {
     throw new Error(`Email invalid format or already in use ${email}.`);
@@ -192,17 +183,12 @@
  * @return {object} empty object - if valid
  * @throws {Error} error - if authUserId, email, or names are invalid
  */
-<<<<<<< HEAD
 export const adminUserDetailsUpdate = (
   token: string,
   email: string,
   nameFirst: string,
   nameLast: string
 ): EmptyObject => {
-=======
-export const adminUserDetailsUpdate = (token: string, email: string,
-  nameFirst: string, nameLast: string): EmptyObject => {
->>>>>>> e2b24184
   const data: Data = getData();
   const userId: number = findUserId(token);
   if (userId === INVALID) throw new Error(`Invalid token ${token}.`);
@@ -234,16 +220,11 @@
  * @return {object} empty object - if valid
  * @throws {Error} error - if token or passwords invalid
  */
-<<<<<<< HEAD
 export const adminUserPasswordUpdate = (
   token: string,
   oldPassword: string,
   newPassword: string
 ) : EmptyObject => {
-=======
-export const adminUserPasswordUpdate = (token: string, oldPassword: string,
-  newPassword: string) : EmptyObject => {
->>>>>>> e2b24184
   // check whether token valid
   const userId: number = findUserId(token);
   if (userId === INVALID) throw new Error(`Invalid token ${token}.`);
@@ -271,34 +252,6 @@
 
   return {};
 };
-<<<<<<< HEAD
-
-/**
- * Given an admin user's token, return userId if valid
- *
- * @param {string} token - unique identifier for a user
- *
- * @return {number} userId - corresponding userId of a token
- */
-export const findUserId = (token: string): number => {
-  const data: Data = getData();
-  if (token === '') return INVALID;
-  try {
-    const userId: number = (jwt.verify(token, getKey().publicKey,
-      { algorithms: [ALGORITHM] }) as { userId: number }).userId;
-
-    const session: Session = data.sessions.sessionIds.find(session =>
-      session.token === token
-    );
-
-    if (!session || session.userId !== userId) return INVALID;
-    return userId;
-  } catch (error) {
-    return INVALID;
-  }
-};
-=======
->>>>>>> e2b24184
 
 /**
  * Generate a token that is globally unique, assume token never expire
@@ -389,34 +342,6 @@
 };
 
 /**
-<<<<<<< HEAD
-=======
- * Given an admin user's token, return userId if valid
- *
- * @param {string} token - unique identifier for a user
- *
- * @return {number} userId - corresponding userId of a token
- */
-export const findUserId = (token: string): number => {
-  const data: Data = getData();
-  if (token === '') return INVALID;
-  try {
-    const userId: number = (jwt.verify(token, getKey().publicKey,
-      { algorithms: [ALGORITHM] }) as { userId: number }).userId;
-
-    const session: Session = data.sessions.sessionIds.find(session =>
-      session.token === token
-    );
-
-    if (!session || session.userId !== userId) return INVALID;
-    return userId;
-  } catch (error) {
-    return INVALID;
-  }
-};
-
-/**
->>>>>>> e2b24184
  * Given an authUserId, return its index in data.users
  *
  * @param {number} authUserId - unique identifier for a user
@@ -481,4 +406,29 @@
   }
 
   return true;
+};
+
+/**
+ * Given an admin user's token, return userId if valid
+ *
+ * @param {string} token - unique identifier for a user
+ *
+ * @return {number} userId - corresponding userId of a token
+ */
+export const findUserId = (token: string): number => {
+  const data: Data = getData();
+  if (token === '') return INVALID;
+  try {
+    const userId: number = (jwt.verify(token, getKey().publicKey,
+      { algorithms: [ALGORITHM] }) as { userId: number }).userId;
+
+    const session: Session = data.sessions.sessionIds.find(session =>
+      session.token === token
+    );
+
+    if (!session || session.userId !== userId) return INVALID;
+    return userId;
+  } catch (error) {
+    return INVALID;
+  }
 };