--- conflicted
+++ resolved
@@ -1,11 +1,5 @@
 import { setData, getData } from './dataStore';
 import isEmail from 'validator/lib/isEmail';
-<<<<<<< HEAD
-=======
-import { Data, User, Session, INVALID, ErrorObject, EmptyObject } from './dataStore';
-
-// interfaces
->>>>>>> 1e824a70
 import { Data, User, Session, ErrorObject, EmptyObject } from './dataStore';
 
 const INVALID: number = -1;
