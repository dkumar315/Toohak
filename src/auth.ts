import { setData, getData } from './dataStore';
import isEmail from 'validator/lib/isEmail';
import { Data, User, Session, INVALID, ErrorObject, EmptyObject } from './dataStore';

const NAME_MIN_LEN: number = 2;
const NAME_MAX_LEN: number = 20;
const PASSWORD_MIN_LEN: number = 8;

export interface UserDetails {
  userId: number;
  email: string;
  name: string;
  numSuccessfulLogins: number;
  numFailedPasswordsSinceLastLogin: number;
}

export interface UserDetailReturn {
  user: UserDetails;
}

export interface TokenReturn {
  token: string;
}

/**
 * Register a user with an email, password, and names.
 *
 * @param {string} email - user's email
 * @param {string} password - user's matching password
 * @param {string} nameFirst - user's first name
 * @param {string} nameLast - user's last name
 *
 * @return {number} authUserId - unique identifier for a user
 * @return {object} error - if email, password, nameFirst, nameLast invalid
 */
export function adminAuthRegister(email: string, password: string, nameFirst: string, nameLast: string): TokenReturn | ErrorObject {
  // Check if email is valid or already exists
  if (!isValidEmail(email, INVALID)) {
    return { error: `Email invalid format or already in use ${email}.` };
  }

  // Check nameFirst meets requirements
  if (!isValidName(nameFirst)) {
    return { error: `Firstname does not meet requirements ${nameFirst}.` };
  }

  // Check nameLast meets requirements
  if (!isValidName(nameLast)) {
    return { error: `Lastname does not meet requirements ${nameLast}.` };
  }

  // Check password meets requirements
  if (!isValidPassword(password)) {
    return { error: `Invalid password ${password}.` };
  }

  const data: Data = getData();
  const authUserId: number = data.users.length + 1;

  const newUser: User = {
    userId: authUserId,
    nameFirst: nameFirst,
    nameLast: nameLast,
    email: email,
    password: password,
    numSuccessfulLogins: 1,
    numFailedPasswordsSinceLastLogin: 0,
  };
  data.users.push(newUser);
  setData(data);

  const token: string = generateToken();
  addSession(authUserId, token);

  return { token: token };
}

/**
* Validates a user's login, given their email and password.
*
* @param {string} email - user's email
* @param {string} password - user's matching password
*
* @return {number} authUserId - unique identifier for a user
* @return {object} error - if email or password invalid
*/
export function adminAuthLogin(email: string, password: string): TokenReturn | ErrorObject {
  const data: Data = getData();
  const userIndex: number = data.users.findIndex(user => user.email === email);
  if (userIndex === INVALID) {
    return { error: `Invalid email ${email}.` };
  }

  const user: User = data.users[userIndex];
  if (password.localeCompare(user.password) !== 0) {
    user.numFailedPasswordsSinceLastLogin += 1;
    setData(data);
    return { error: `Invalid password ${password}.` };
  }

  // reset numFailedPasswordsSinceLastLogin
  user.numSuccessfulLogins += 1;
  user.numFailedPasswordsSinceLastLogin = 0;
  setData(data);

  const token: string = generateToken();
  addSession(user.userId, token);

  return { token: token };
}

/**
 * Given an login user's token, remove its corresponding session.
 *
 * @param {string} email - unique email for a login user
 * @param {string} password - password for a login user
 *
 * @return {object} empty object - if valid
 * @return {object} error - if token is empty or invalid
 */
export function adminAuthLogout(token: string): EmptyObject | ErrorObject {
  const data: Data = getData();
  const sessionIndex: number = data.sessions.sessionIds.findIndex(session =>
    session.token === token
  );

  if (sessionIndex === INVALID) return { error: `Invalid token ${token}.` };
  data.sessions.sessionIds.splice(sessionIndex, 1);

  setData(data);
  return {};
}

/**
 * Given an login user's token, return details about the user.
 *
 * @param {string} token - unique identifier for a login user
 *
 * @return {object} user - userDetails
 * @return {object} error - if token invalid
 */
export function adminUserDetails(token: string): UserDetailReturn | ErrorObject {
  const userId: number = findUserId(token);
  if (userId === INVALID) return { error: `Invalid token ${token}.` };

  const data: Data = getData();
  const userIndex: number = findUser(userId);
  const user: User = data.users[userIndex];

  return {
    user: {
      userId: user.userId,
      name: user.nameFirst + ' ' + user.nameLast,
      email: user.email,
      numSuccessfulLogins: user.numSuccessfulLogins,
      numFailedPasswordsSinceLastLogin: user.numFailedPasswordsSinceLastLogin,
    }
  };
}

/**
 * Given an admin user's authUserId and a set of properties,
 * update the properties of this logged in admin user.
 *
 * @param {string} token - unique identifier for a login user
 * @param {string} email - user's email
 * @param {string} nameFirst - user's first name
 * @param {string} nameLast - user's last name
 *
 * @return {object} empty object - if valid
 * @return {object} error - if authUserId, email, or names are invalid
 */
export function adminUserDetailsUpdate(token: string, email: string, nameFirst: string, nameLast: string): EmptyObject | ErrorObject {
  const data: Data = getData();
  const userId: number = findUserId(token);
  if (userId === INVALID) return { error: `Invalid token ${token}.` };

  const userIndex: number = findUser(userId);
  const user: User = data.users[userIndex];

  // check whether email, nameFirst, nameLast are valid
  if (!isValidEmail(email, userIndex)) return { error: `Invalid email ${email}.` };
  if (!isValidName(nameFirst)) return { error: `Invalid nameFirst ${nameFirst}.` };
  if (!isValidName(nameLast)) return { error: `Invalid nameLast ${nameLast}.` };

  // update userDetails
  user.email = email;
  user.nameFirst = nameFirst;
  user.nameLast = nameLast;

  setData(data);

  return {};
}

/**
 * Updates the password of a logged in user.
 *
 * @param {string} token - unique identifier for a login user
 * @param {string} oldPassword - the current password stored requires update
 * @param {string} newPassword - the replacement password submitted by user
 *
 * @return {object} empty object - if valid
 * @return {object} error - if authUserId or passwords invalid
 */
export function adminUserPasswordUpdate(token: string, oldPassword: string, newPassword: string) : EmptyObject | ErrorObject {
  // check whether token valid
  const userId = findUserId(token);
  if (userId === INVALID) return { error: `Invalid token ${token}.` };

  const data: Data = getData();
  const userIndex: number = findUser(userId);
  const user: User = data.users[userIndex];

  //  check whether oldPassword matches the user's password
  if (user.password !== oldPassword) return { error: `Invalid oldPassword ${oldPassword}.` };

  // check newPassword meets requirements or not used before
  user.passwordHistory = user.passwordHistory || [];
  if (oldPassword === newPassword || !isValidPassword(newPassword) ||
    user.passwordHistory.includes(newPassword)) {
    return { error: `Invalid newPassword ${newPassword}.` };
  }

  // if all input valid, then update the password
  user.password = newPassword;
  user.passwordHistory.push(oldPassword);
  setData(data);

  return {};
}

/**
 * Generate a token that is globally unique
 *
<<<<<<< HEAD
 * @return {string} a new token that is globally unique
=======
 * @return {string} token - a new token stores in sessions
>>>>>>> 7e0f81b8
 */
function generateToken(): string {
  const data: Data = getData();
  data.sessions.globalCounter += 1;
  setData(data);
  return String(data.sessions.globalCounter);
}

/**
 * Generate and push a session
 */
function addSession(authUserId: number, token: string): void {
  const data: Data = getData();
  const newSession: Session = {
    userId: authUserId,
    token: token
  };
  data.sessions.sessionIds.push(newSession);
  setData(data);
}

/**
 * Given an admin user's token, return userId if valid
 *
 * @param {string} token - unique identifier for a user
 *
 * @return {number} userId - corresponding login userId of given token
 */
export function findUserId(token: string): number {
  const data: Data = getData();
  const session: Session = data.sessions.sessionIds.find(session =>
    session.token === token
  );
  if (!session) return INVALID;
  return session.userId;
}

/**
 * Given an authUserId, return its index in data.users
 *
 * @param {number} authUserId - unique identifier for a user
 *
 * @return {number} userIndex - corresponding index of a user
 */
function findUser(authUserId: number): number {
  const data: Data = getData();
  return data.users.findIndex(user => user.userId === authUserId);
}

/**
 * Given an email, return true if it is not used by the other and it is email
 *
 * @param {number} userIndex - unique identifier for a user,
 * set to -1 if it is new user
 * @param {string} email - user's email, according to
 * https://www.npmjs.com/package/validator
 *
 * @return {boolean} true - if email is valid and not used by others
 */
function isValidEmail(email: string, userIndex: number): boolean {
  const data: Data = getData();

  const isUsed: boolean = data.users.some((user, index) =>
    index !== userIndex && user.email === email
  );

  return !isUsed && isEmail(email);
}

/**
 * Given a name string, return true iif name only contains
 * [a-z], [A-Z], " ", "-", or "'", and name.length is [2, 20] inclusive;
 *
 * @param {string} name - nameFirst or nameLast of a user
 *
 * @return {boolean} true - if contains letters, spaces, hyphens, or apostrophes
 */
function isValidName(name: string): boolean {
  const pattern = new RegExp(`^[a-zA-Z\\s-']{${NAME_MIN_LEN},${NAME_MAX_LEN}}$`);
  return pattern.test(name);
}

/**
 * Given a password string, return false if its length is smaller than 8, or
 * not contain at least a letter and at least a number, otherwise return true
 *
 * @param {string} password - nameFirst or nameLast of a user
 *
 * @return {boolean} true - if len > 8 && contains >= 1 (letter & integer)
 */
function isValidPassword(password: string): boolean {
  const stringPattern = /[a-zA-Z]/;
  const numberPattern = /[0-9]/;

  if (password.length < PASSWORD_MIN_LEN || !stringPattern.test(password) ||
    !numberPattern.test(password)) {
    return false;
  }

  return true;
}<|MERGE_RESOLUTION|>--- conflicted
+++ resolved
@@ -233,11 +233,7 @@
 /**
  * Generate a token that is globally unique
  *
-<<<<<<< HEAD
- * @return {string} a new token that is globally unique
-=======
- * @return {string} token - a new token stores in sessions
->>>>>>> 7e0f81b8
+ * @return {string} token - a new globally unique token stores in sessions
  */
 function generateToken(): string {
   const data: Data = getData();
