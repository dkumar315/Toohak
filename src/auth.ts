--- conflicted
+++ resolved
@@ -1,12 +1,6 @@
 import { setData, getData } from './dataStore';
 import isEmail from 'validator/lib/isEmail';
-<<<<<<< HEAD
-
-// interfeces
 import { Data, User, Session, INVALID, ErrorObject, EmptyObject } from './dataStore';
-=======
-import { Data, User, Session, ErrorObject, EmptyObject } from './dataStore';
->>>>>>> 5ec5fa14
 
 const NAME_MIN_LEN: number = 2;
 const NAME_MAX_LEN: number = 20;
