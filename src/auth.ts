--- conflicted
+++ resolved
@@ -233,11 +233,7 @@
 /**
  * Generate a token that is globally unique
  *
-<<<<<<< HEAD
- * @return {string} a new token that is globally unique
-=======
  * @return {string} token - a new globally unique token stores in sessions
->>>>>>> 4f2ee11a
  */
 function generateToken(): string {
   const data: Data = getData();
