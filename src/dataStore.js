--- conflicted
+++ resolved
@@ -1,11 +1,7 @@
 // YOU SHOULD MODIFY THIS OBJECT BELOW ONLY
 let data = {
   users: [],
-<<<<<<< HEAD
-  quizzes: []
-=======
   quizzes: [],
->>>>>>> 4202c5e7
 };
 
 // YOU SHOULD MODIFY THIS OBJECT ABOVE ONLY
