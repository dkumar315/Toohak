import fs from 'fs';
const DATA_FILE = './dataStore.json';
import { StatusCodes } from 'http-status-codes';

// YOU SHOULD MODIFY THIS OBJECT BELOW ONLY
let data: Data = {
  users: [],
  quizzes: [],
  trashedQuizzes: [],
  sessions: {
    globalCounter: 0,
    questionCounter: 0,
    sessionIds: [],
  },
};

// define constants
export const INVALID = -1;
export const OK = StatusCodes.OK; // 200
export const BAD_REQUEST = StatusCodes.BAD_REQUEST; // 400
export const UNAUTHORIZED = StatusCodes.UNAUTHORIZED; // 401
export const FORBIDDEN = StatusCodes.FORBIDDEN; // 403

export enum Colours {
  RED = 'red',
  BLUE = 'blue',
  GREEN = 'green',
  YELLOW = 'yellow',
  PURPLE = 'purple',
  BROWN = 'brown',
  ORANGE = 'orange'
}
export type Colour = Colours[keyof Colours];

// interfaces
export type EmptyObject = Record<string, never>;
export type ErrorObject = { error: string };
export type ErrorObjectNumber = {error: string, status: number};

export interface Data {
  users: User[];
  quizzes: Quiz[];
  trashedQuizzes: Quiz[];
  sessions: Sessions;
}

export interface User {
  userId: number;
  password: string;
  email: string;
  nameFirst: string;
  nameLast: string;
  numSuccessfulLogins: number;
  numFailedPasswordsSinceLastLogin: number;
  passwordHistory?: string[];
}

export interface Quiz {
  quizId: number;
  name: string;
  timeCreated: number;
  timeLastEdited: number;
  description: string;
  creatorId: number;
  numQuestions: number;
  questions: Question[];
  duration: number; // in seconds
<<<<<<< HEAD
  isTrashed : boolean;

=======
>>>>>>> e459295e
}

export interface Question {
  questionId: number;
  question: string;
  duration: number; // in seconds
  points: number;
  answers: Answer[];
}

export interface Answer {
  answerId: number;
  answer: string;
  colour: Colour;
  correct: boolean;
}

export interface Sessions {
  globalCounter: number;
  questionCounter: number;
  sessionIds: Session[];
}

export interface Session {
  userId: number;
  token: string;
}

// YOU SHOULD MODIFY THIS OBJECT ABOVE ONLY

// YOU SHOULDNT NEED TO MODIFY THE FUNCTIONS BELOW IN ITERATION 1

/*
Example usage
    let store = getData()
    console.log(store) # Prints { 'names': ['Hayden', 'Tam', 'Rani', 'Giuliana', 'Rando'] }

    names = store.names

    names.pop()
    names.push('Jake')

    console.log(store) # Prints { 'names': ['Hayden', 'Tam', 'Rani', 'Giuliana', 'Jake'] }
    setData(store)
*/

// Use get() to access the data
export function getData(): Data {
  loadData();
  return data;
}

// Use set(newData) to pass in the entire data object, with modifications made
export function setData(newData: Data): void {
  data = newData;
  saveData(data);
}

function loadData(): void {
  try {
    const fileData = fs.readFileSync(DATA_FILE, { flag: 'r' });
    data = JSON.parse(String(fileData));
  } catch (error) {
    console.log('No existing data file found. Starting with empty data.');
  }
}

function saveData(data: Data): void {
  fs.writeFileSync(DATA_FILE, JSON.stringify(data), { flag: 'w' });
}<|MERGE_RESOLUTION|>--- conflicted
+++ resolved
@@ -65,11 +65,6 @@
   numQuestions: number;
   questions: Question[];
   duration: number; // in seconds
-<<<<<<< HEAD
-  isTrashed : boolean;
-
-=======
->>>>>>> e459295e
 }
 
 export interface Question {
