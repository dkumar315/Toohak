--- conflicted
+++ resolved
@@ -108,7 +108,6 @@
   correct: boolean;
 }
 
-<<<<<<< HEAD
 export interface QuizSession {
   sessionId: number;
   state: State;
@@ -135,17 +134,6 @@
   numQuestions: number;
   answerIds: number[];
   timeTaken: number;
-=======
-export interface Sessions {
-  globalCounter: number;
-  quizCounter: number;
-  sessionIds: Session[];
-}
-
-export interface Session {
-  userId: number;
-  token: string;
->>>>>>> ec4474b0
 }
 
 // YOU SHOULD MODIFY THIS OBJECT ABOVE ONLY
