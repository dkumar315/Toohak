--- conflicted
+++ resolved
@@ -21,17 +21,12 @@
 } & T;
 type ApiResponse<T> = ResValid<T> | ResError;
 
-// ============== helper const ==============================================
-<<<<<<< HEAD
+// ============== helper const =================================================
 function requestHelper<T> (
   method: HttpVerb,
   path: string,
   payload: object
 ): ApiResponse<T> {
-=======
-function requestHelper<T> (method: HttpVerb, path: string, payload: object)
-: ApiResponse<T> {
->>>>>>> e2b24184
   let res: Response;
   let headers: Header = {};
 
@@ -69,26 +64,18 @@
 
 // ============== adminAuth ====================================================
 export function requestAuthRegister(
-<<<<<<< HEAD
   email: string,
   password: string,
   nameFirst: string,
   nameLast: string
-=======
-  email: string, password: string, nameFirst: string, nameLast: string
->>>>>>> e2b24184
 ): ApiResponse<Token> {
   return requestHelper('POST', '/v1/admin/auth/register',
     { email, password, nameFirst, nameLast });
 }
 
 export function requestAuthLogin(
-<<<<<<< HEAD
   email: string,
   password: string
-=======
-  email: string, password: string
->>>>>>> e2b24184
 ): ApiResponse<Token> {
   return requestHelper('POST', '/v1/admin/auth/login', { email, password });
 }
@@ -119,28 +106,38 @@
 }
 
 export function requestUserDetailsUpdateV1(
-  token: string, email: string, nameFirst: string, nameLast: string
+  token: string,
+  email: string,
+  nameFirst: string,
+  nameLast: string
 ): ApiResponse<EmptyObject> {
   return requestHelper('PUT', '/v1/admin/user/details',
     { token, email, nameFirst, nameLast });
 }
 
 export function requestUserDetailsUpdate(
-  token: string, email: string, nameFirst: string, nameLast: string
+  token: string,
+  email: string,
+  nameFirst: string,
+  nameLast: string
 ): ApiResponse<EmptyObject> {
   return requestHelper('PUT', '/v2/admin/user/details',
     { token, email, nameFirst, nameLast });
 }
 
 export function requestUserPasswordUpdateV1(
-  token: string, oldPassword: string, newPassword: string
+  token: string,
+  oldPassword: string,
+  newPassword: string
 ): ApiResponse<EmptyObject> {
   return requestHelper('PUT', '/v1/admin/user/password',
     { token, oldPassword, newPassword });
 }
 
 export function requestUserPasswordUpdate(
-  token: string, oldPassword: string, newPassword: string
+  token: string,
+  oldPassword: string,
+  newPassword: string
 ): ApiResponse<EmptyObject> {
   return requestHelper('PUT', '/v2/admin/user/password',
     { token, oldPassword, newPassword });
@@ -160,26 +157,18 @@
 }
 
 export function requestQuizCreateV1(
-<<<<<<< HEAD
   token: string,
   name: string,
   description: string
-=======
-  token: string, name: string, description: string
->>>>>>> e2b24184
 ): ApiResponse<QuizId> {
   return requestHelper('POST', '/v1/admin/quiz',
     { token, name, description });
 }
 
 export function requestQuizCreate(
-<<<<<<< HEAD
   token: string,
   name: string,
   description: string
-=======
-  token: string, name: string, description: string
->>>>>>> e2b24184
 ): ApiResponse<QuizId> {
   return requestHelper('POST', '/v2/admin/quiz',
     { token, name, description });
@@ -198,23 +187,15 @@
 }
 
 export function requestQuizInfoV1(
-<<<<<<< HEAD
   token: string,
   quizId: number
-=======
-  token: string, quizId: number
->>>>>>> e2b24184
 ): ApiResponse<QuizInfo> {
   return requestHelper('GET', `/v1/admin/quiz/${quizId}`, { token });
 }
 
 export function requestQuizInfo(
-<<<<<<< HEAD
   token: string,
   quizId: number
-=======
-  token: string, quizId: number
->>>>>>> e2b24184
 ): ApiResponse<QuizInfo> {
   return requestHelper('GET', `/v2/admin/quiz/${quizId}`, { token });
 }
@@ -258,46 +239,30 @@
 }
 
 export function requestQuizRestoreV1(
-<<<<<<< HEAD
   token: string,
   quizId: number
-=======
-  token: string, quizId: number
->>>>>>> e2b24184
 ): ApiResponse<EmptyObject> {
   return requestHelper('POST', `/v1/admin/quiz/${quizId}/restore`, { token });
 }
 
 export function requestQuizRestore(
-<<<<<<< HEAD
   token: string,
   quizId: number
-=======
-  token: string, quizId: number
->>>>>>> e2b24184
 ): ApiResponse<EmptyObject> {
   return requestHelper('POST', `/v2/admin/quiz/${quizId}/restore`, { token });
 }
 
 export function requestQuizEmptyTrashV1(
-<<<<<<< HEAD
   token: string,
   quizIds: number[]
-=======
-  token: string, quizIds: number[]
->>>>>>> e2b24184
 ): ApiResponse<EmptyObject> {
   return requestHelper('DELETE', '/v1/admin/quiz/trash/empty',
     { token, quizIds });
 }
 
 export function requestQuizEmptyTrash(
-<<<<<<< HEAD
   token: string,
   quizIds: number[]
-=======
-  token: string, quizIds: number[]
->>>>>>> e2b24184
 ): ApiResponse<EmptyObject> {
   return requestHelper('DELETE', '/v2/admin/quiz/trash/empty',
     { token, quizIds });
@@ -326,26 +291,18 @@
 
 // ============== adminQuizQuestion ============================================
 export function requestQuizQuestionCreateV1(
-<<<<<<< HEAD
   token: string,
   quizId: number,
   questionBody: QuestionBody
-=======
-  token: string, quizId: number, questionBody: QuestionBody
->>>>>>> e2b24184
 ): ApiResponse<QuestionId> {
   return requestHelper('POST', `/v1/admin/quiz/${quizId}/question`,
     { token, questionBody });
 }
 
 export function requestQuizQuestionCreate(
-<<<<<<< HEAD
   token: string,
   quizId: number,
   questionBody: QuestionBody
-=======
-  token: string, quizId: number, questionBody: QuestionBody
->>>>>>> e2b24184
 ): ApiResponse<QuestionId> {
   return requestHelper('POST', `/v2/admin/quiz/${quizId}/question`,
     { token, questionBody });
@@ -366,40 +323,28 @@
 }
 
 export function requestQuizQuestionDeleteV1(
-<<<<<<< HEAD
   token: string,
   quizId: number,
   questionId: number
-=======
-  token: string, quizId: number, questionId: number
->>>>>>> e2b24184
 ): ApiResponse<EmptyObject> {
   return requestHelper('DELETE',
     `/v1/admin/quiz/${quizId}/question/${questionId}`, { token });
 }
 
 export function requestQuizQuestionDelete(
-<<<<<<< HEAD
   token: string,
   quizId: number,
   questionId: number
-=======
-  token: string, quizId: number, questionId: number
->>>>>>> e2b24184
 ): ApiResponse<EmptyObject> {
   return requestHelper('DELETE',
     `/v2/admin/quiz/${quizId}/question/${questionId}`, { token });
 }
 
 export function requestQuizQuestionMoveV1(
-<<<<<<< HEAD
   token: string,
   quizId: number,
   questionId: number,
   newPosition: number
-=======
-  token: string, quizId: number, questionId: number, newPosition: number
->>>>>>> e2b24184
 ): ApiResponse<EmptyObject> {
   return requestHelper('PUT',
     `/v1/admin/quiz/${quizId}/question/${questionId}/move`,
@@ -407,14 +352,10 @@
 }
 
 export function requestQuizQuestionMove(
-<<<<<<< HEAD
   token: string,
   quizId: number,
   questionId: number,
   newPosition: number
-=======
-  token: string, quizId: number, questionId: number, newPosition: number
->>>>>>> e2b24184
 ): ApiResponse<EmptyObject> {
   return requestHelper('PUT',
     `/v2/admin/quiz/${quizId}/question/${questionId}/move`,
@@ -422,26 +363,18 @@
 }
 
 export function requestQuizQuestionDuplicateV1(
-<<<<<<< HEAD
   token: string,
   quizId: number,
   questionId: number
-=======
-  token: string, quizId: number, questionId: number
->>>>>>> e2b24184
 ): ApiResponse<NewQuestionId> {
   return requestHelper('POST',
     `/v1/admin/quiz/${quizId}/question/${questionId}/duplicate`, { token });
 }
 
 export function requestQuizQuestionDuplicate(
-<<<<<<< HEAD
   token: string,
   quizId: number,
   questionId: number
-=======
-  token: string, quizId: number, questionId: number
->>>>>>> e2b24184
 ): ApiResponse<NewQuestionId> {
   return requestHelper('POST',
     `/v2/admin/quiz/${quizId}/question/${questionId}/duplicate`, { token });
@@ -463,7 +396,6 @@
     { token, autoStartNum });
 }
 
-<<<<<<< HEAD
 export function requestQuizSessionUpdate(
   token: string,
   quizId: number,
@@ -472,22 +404,12 @@
 ): ApiResponse<EmptyObject> {
   return requestHelper('PUT', `/v1/admin/quiz/${quizId}/session/${sessionId}`,
     { token, action });
-=======
-export function requestAdminQuizSessions(
-  token: string, quizId: number
-): ApiResponse<QuizSessions> {
-  return requestHelper('GET', `/v1/admin/quiz/${quizId}/sessions`, { token });
->>>>>>> e2b24184
 }
 
 // ============== player =======================================================
 export function requestPlayerJoin(
-<<<<<<< HEAD
   sessionId: number,
   name: string
-=======
-  sessionId: number, name: string
->>>>>>> e2b24184
 ):ApiResponse<PlayerId> {
   return requestHelper('POST', '/v1/player/join', { sessionId, name });
 }
