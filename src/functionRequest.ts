import request, { HttpVerb, Response } from 'sync-request-curl';
const config = require('./config.json');
const SERVER_URL: string = `${config.url}:${config.port}`;

// ============== interfaces ===================================================
import { StatusCodes } from 'http-status-codes';
import { EmptyObject, ErrorObject } from './dataStore';
import { Token, UserDetails } from './auth';
import { QuizList, QuizId, QuizInfo } from './quiz';
import { QuestionBody, QuestionId, NewQuestionId } from './quizQuestion';
<<<<<<< HEAD
import { QuizSessionId, QuizSessions } from './quizSession';
import { PlayerId } from './player';
import { MessageBody } from './playerChat';
=======
import { QuizSessions, QuizSessionId, QuizSessionStatus, QuizSessionResults } from './quizSession';
import { PlayerId, PlayerStatus } from './player';

>>>>>>> acb9581d
export const VALID_EMPTY_RETURN: EmptyObject = {};
export const ERROR: ErrorObject = { error: expect.any(String) };
type Header = EmptyObject | { token: string };
export type ResError = {
  status: StatusCodes;
} & ErrorObject;
type ResValid<T> = {
  status: StatusCodes;
} & T;
type ApiResponse<T> = ResValid<T> | ResError;

// ============== helper const =================================================
function requestHelper<T> (
  method: HttpVerb,
  path: string,
  payload: object
): ApiResponse<T> {
  let res: Response;
  let headers: Header = {};

  if (!isV1Path(path)) {
    if ('token' in payload) {
      headers = { token: payload.token as string };
      delete payload.token;
    }
  }

  if (['GET', 'DELETE'].includes(method)) {
    res = request(method, SERVER_URL + path, { qs: payload, headers });
  } else {
    // 'PUT' || 'POST'
    res = request(method, SERVER_URL + path, { json: payload, headers });
  }

  try {
    const bodyObject: ResValid<T> | ResError = JSON.parse(res.body.toString());
    return { status: res.statusCode, ...bodyObject };
  } catch (error: unknown) {
    return {
      status: StatusCodes.INTERNAL_SERVER_ERROR,
      error: `error on parse JSON: '${error}'\n` +
      `status = ${res.statusCode}, payload = ${payload}`
    };
  }
}

const isV1Path = (path: string): boolean => {
  const iter3KeyWords = ['thumbnail', 'player', 'sessions', 'session'];
  return path.includes('/v1') &&
  iter3KeyWords.every(keyword => !path.includes(keyword));
};

// ============== adminAuth ====================================================
export function requestAuthRegister(
  email: string,
  password: string,
  nameFirst: string,
  nameLast: string
): ApiResponse<Token> {
  return requestHelper('POST', '/v1/admin/auth/register',
    { email, password, nameFirst, nameLast });
}

export function requestAuthLogin(
  email: string,
  password: string
): ApiResponse<Token> {
  return requestHelper('POST', '/v1/admin/auth/login', { email, password });
}

export function requestAuthLogoutV1(
  token: string
): ApiResponse<EmptyObject> {
  return requestHelper('POST', '/v1/admin/auth/logout', { token });
}

export function requestAuthLogout(
  token: string
): ApiResponse<EmptyObject> {
  return requestHelper('POST', '/v2/admin/auth/logout', { token });
}

// ============== adminUser ====================================================
export function requestUserDetailsV1(
  token: string
): ApiResponse<UserDetails> {
  return requestHelper('GET', '/v1/admin/user/details', { token });
}

export function requestUserDetails(
  token: string
): ApiResponse<UserDetails> {
  return requestHelper('GET', '/v2/admin/user/details', { token });
}

export function requestUserDetailsUpdateV1(
  token: string,
  email: string,
  nameFirst: string,
  nameLast: string
): ApiResponse<EmptyObject> {
  return requestHelper('PUT', '/v1/admin/user/details',
    { token, email, nameFirst, nameLast });
}

export function requestUserDetailsUpdate(
  token: string,
  email: string,
  nameFirst: string,
  nameLast: string
): ApiResponse<EmptyObject> {
  return requestHelper('PUT', '/v2/admin/user/details',
    { token, email, nameFirst, nameLast });
}

export function requestUserPasswordUpdateV1(
  token: string,
  oldPassword: string,
  newPassword: string
): ApiResponse<EmptyObject> {
  return requestHelper('PUT', '/v1/admin/user/password',
    { token, oldPassword, newPassword });
}

export function requestUserPasswordUpdate(
  token: string,
  oldPassword: string,
  newPassword: string
): ApiResponse<EmptyObject> {
  return requestHelper('PUT', '/v2/admin/user/password',
    { token, oldPassword, newPassword });
}

// ============== adminQuiz ====================================================
export function requestQuizListV1(
  token: string
): ApiResponse<QuizList> {
  return requestHelper('GET', '/v1/admin/quiz/list', { token });
}

export function requestQuizList(
  token: string
): ApiResponse<QuizList> {
  return requestHelper('GET', '/v2/admin/quiz/list', { token });
}

export function requestQuizCreateV1(
  token: string,
  name: string,
  description: string
): ApiResponse<QuizId> {
  return requestHelper('POST', '/v1/admin/quiz',
    { token, name, description });
}

export function requestQuizCreate(
  token: string,
  name: string,
  description: string
): ApiResponse<QuizId> {
  return requestHelper('POST', '/v2/admin/quiz',
    { token, name, description });
}

export function requestQuizRemoveV1(
  token: string, quizId: number
): ApiResponse<EmptyObject> {
  return requestHelper('DELETE', `/v1/admin/quiz/${quizId}`, { token });
}

export function requestQuizRemove(
  token: string, quizId: number
): ApiResponse<EmptyObject> {
  return requestHelper('DELETE', `/v2/admin/quiz/${quizId}`, { token });
}

export function requestQuizInfoV1(
  token: string,
  quizId: number
): ApiResponse<QuizInfo> {
  return requestHelper('GET', `/v1/admin/quiz/${quizId}`, { token });
}

export function requestQuizInfo(
  token: string,
  quizId: number
): ApiResponse<QuizInfo> {
  return requestHelper('GET', `/v2/admin/quiz/${quizId}`, { token });
}

export function requestQuizNameUpdateV1(
  token: string, quizId: number, name: string
): ApiResponse<EmptyObject> {
  return requestHelper('PUT', `/v1/admin/quiz/${quizId}/name`, { token, name });
}

export function requestQuizNameUpdate(
  token: string, quizId: number, name: string
): ApiResponse<EmptyObject> {
  return requestHelper('PUT', `/v2/admin/quiz/${quizId}/name`, { token, name });
}

export function requestQuizDescriptionUpdateV1(
  token: string, quizId: number, description: string
): ApiResponse<EmptyObject> {
  return requestHelper('PUT', `/v1/admin/quiz/${quizId}/description`,
    { token, description });
}

export function requestQuizDescriptionUpdate(
  token: string, quizId: number, description: string
): ApiResponse<EmptyObject> {
  return requestHelper('PUT', `/v2/admin/quiz/${quizId}/description`,
    { token, description });
}

export function requestQuizViewTrashV1(
  token: string
): ApiResponse<QuizList> {
  return requestHelper('GET', '/v1/admin/quiz/trash', { token });
}

export function requestQuizViewTrash(
  token: string
): ApiResponse<QuizList> {
  return requestHelper('GET', '/v2/admin/quiz/trash', { token });
}

export function requestQuizRestoreV1(
  token: string,
  quizId: number
): ApiResponse<EmptyObject> {
  return requestHelper('POST', `/v1/admin/quiz/${quizId}/restore`, { token });
}

export function requestQuizRestore(
  token: string,
  quizId: number
): ApiResponse<EmptyObject> {
  return requestHelper('POST', `/v2/admin/quiz/${quizId}/restore`, { token });
}

export function requestQuizEmptyTrashV1(
  token: string,
  quizIds: number[]
): ApiResponse<EmptyObject> {
  return requestHelper('DELETE', '/v1/admin/quiz/trash/empty',
    { token, quizIds });
}

export function requestQuizEmptyTrash(
  token: string,
  quizIds: number[]
): ApiResponse<EmptyObject> {
  return requestHelper('DELETE', '/v2/admin/quiz/trash/empty',
    { token, quizIds });
}

export function requestQuizTransferV1(
  token: string, quizId: number, email: string
): ApiResponse<EmptyObject> {
  return requestHelper('POST', `/v1/admin/quiz/${quizId}/transfer`,
    { token, quizId, email });
}

export function requestQuizTransfer(
  token: string, quizId: number, email: string
): ApiResponse<EmptyObject> {
  return requestHelper('POST', `/v2/admin/quiz/${quizId}/transfer`,
    { token, quizId, email });
}

export function requestUpdateQuizThumbnail(
  token: string, quizId: number, imgUrl: string
): ApiResponse<EmptyObject> {
  return requestHelper('PUT', `/v1/admin/quiz/${quizId}/thumbnail`,
    { token, imgUrl });
}

// ============== adminQuizQuestion ============================================
export function requestQuizQuestionCreateV1(
  token: string,
  quizId: number,
  questionBody: QuestionBody
): ApiResponse<QuestionId> {
  return requestHelper('POST', `/v1/admin/quiz/${quizId}/question`,
    { token, questionBody });
}

export function requestQuizQuestionCreate(
  token: string,
  quizId: number,
  questionBody: QuestionBody
): ApiResponse<QuestionId> {
  return requestHelper('POST', `/v2/admin/quiz/${quizId}/question`,
    { token, questionBody });
}

export function requestQuizQuestionUpdateV1(
  token: string, quizId: number, questionId: number, questionBody: QuestionBody
): ApiResponse<EmptyObject> {
  return requestHelper('PUT', `/v1/admin/quiz/${quizId}/question/${questionId}`,
    { token, questionBody });
}

export function requestQuizQuestionUpdate(
  token: string, quizId: number, questionId: number, questionBody: QuestionBody
): ApiResponse<EmptyObject> {
  return requestHelper('PUT', `/v2/admin/quiz/${quizId}/question/${questionId}`,
    { token, questionBody });
}

export function requestQuizQuestionDeleteV1(
  token: string,
  quizId: number,
  questionId: number
): ApiResponse<EmptyObject> {
  return requestHelper('DELETE',
    `/v1/admin/quiz/${quizId}/question/${questionId}`, { token });
}

export function requestQuizQuestionDelete(
  token: string,
  quizId: number,
  questionId: number
): ApiResponse<EmptyObject> {
  return requestHelper('DELETE',
    `/v2/admin/quiz/${quizId}/question/${questionId}`, { token });
}

export function requestQuizQuestionMoveV1(
  token: string,
  quizId: number,
  questionId: number,
  newPosition: number
): ApiResponse<EmptyObject> {
  return requestHelper('PUT',
    `/v1/admin/quiz/${quizId}/question/${questionId}/move`,
    { token, newPosition });
}

export function requestQuizQuestionMove(
  token: string,
  quizId: number,
  questionId: number,
  newPosition: number
): ApiResponse<EmptyObject> {
  return requestHelper('PUT',
    `/v2/admin/quiz/${quizId}/question/${questionId}/move`,
    { token, newPosition });
}

export function requestQuizQuestionDuplicateV1(
  token: string,
  quizId: number,
  questionId: number
): ApiResponse<NewQuestionId> {
  return requestHelper('POST',
    `/v1/admin/quiz/${quizId}/question/${questionId}/duplicate`, { token });
}

export function requestQuizQuestionDuplicate(
  token: string,
  quizId: number,
  questionId: number
): ApiResponse<NewQuestionId> {
  return requestHelper('POST',
    `/v2/admin/quiz/${quizId}/question/${questionId}/duplicate`, { token });
}

// ============== adminQuizSession ============================================
export function requestAdminQuizSessions(
  token: string,
  quizId: number
): ApiResponse<QuizSessions> {
  return requestHelper('GET', `/v1/admin/quiz/${quizId}/sessions`, { token });
}

export function requestQuizSessionCreate(
  token: string, quizId: number, autoStartNum: number
): ApiResponse<QuizSessionId> {
  return requestHelper('POST', `/v1/admin/quiz/${quizId}/session/start`,
    { token, autoStartNum });
}

export function requestQuizSessionList(
  token: string, quizId: number):
  ApiResponse<{ activeSessions: number[], inactiveSessions: number[] }> {
  return requestHelper('GET', `/v1/admin/quiz/${quizId}/sessions`, { token });
}

export function requestQuizSessionUpdate(
  token: string,
  quizId: number,
  sessionId: number,
  action: string
): ApiResponse<EmptyObject> {
  return requestHelper('PUT', `/v1/admin/quiz/${quizId}/session/${sessionId}`,
    { token, action });
}

export function requestAdminQuizSessionStatus(
  token: string,
  quizId: number,
  sessionId: number
): ApiResponse<QuizSessionStatus> {
  return requestHelper('GET', `/v1/admin/quiz/${quizId}/session/${sessionId}`, { token });
}

export function requestQuizSessionResults(
  token: string,
  quizId: number,
  sessionId: number
): ApiResponse<QuizSessionResults> {
  return requestHelper('GET', `/v1/admin/quiz/${quizId}/session/${sessionId}/results`, { token });
}

// ============== player =======================================================
export function requestPlayerJoin(
  sessionId: number,
  name: string
): ApiResponse<PlayerId> {
  return requestHelper('POST', '/v1/player/join', { sessionId, name });
}

<<<<<<< HEAD
// ============== playerChat ===================================================
export function requestPlayerChatCreate(
  playerId: number,
  message: MessageBody
): ApiResponse<EmptyObject> {
  return requestHelper('POST', `/v1/player/${playerId}/chat`, { message });
=======
export function requestPlayerStatus(
  playerId: number
): ApiResponse<PlayerStatus> {
  return requestHelper('GET', `/v1/player/${playerId}`, {});
>>>>>>> acb9581d
}

// ============== other ========================================================
export function requestClear(): ApiResponse<EmptyObject> {
  return requestHelper('DELETE', '/v1/clear', {});
}

export type ResEmpty = ResValid<EmptyObject>;
export type ResToken = ResValid<Token>;
export type ResUserDetails = ResValid<UserDetails>;
export type ResQuizList = ResValid<QuizList>;
export type ResQuizId = ResValid<QuizId>;
export type ResQuizInfo = ResValid<QuizInfo>;
export type ResQuestionId = ResValid<QuestionId>;
export type ResNewQuestionId = ResValid<NewQuestionId>;
export type ResQuizSessions = ResValid<QuizSessions>;
export type ResSessionId = ResValid<QuizSessionId>;
export type ResQuizSessionStatus = ResValid<QuizSessionStatus>;
export type ResQuizSessionResults = ResValid<QuizSessionResults>;
export type ResPlayerId = ResValid<PlayerId>;
export type ResPlayerStatus = ResValid<PlayerStatus>;

export const authRegister = (email: string, password: string,
  nameFirst: string, nameLast: string): ResToken =>
  requestAuthRegister(email, password, nameFirst, nameLast) as ResToken;

export const quizCreate = (token: string, name: string,
  description: string): ResQuizId =>
  requestQuizCreate(token, name, description) as ResQuizId;

export const validQuizInfo = (token: string, quizId: number): ResQuizInfo =>
  requestQuizInfo(token, quizId) as ResQuizInfo;

export const questionCreate = (token: string, quizId: number,
  questionBody: QuestionBody): ResQuestionId =>
  requestQuizQuestionCreate(token, quizId, questionBody) as ResQuestionId;

export const quizSessionCreate = (token: string, quizId: number,
  autoStartNum: number): ResSessionId =>
  requestQuizSessionCreate(token, quizId, autoStartNum) as ResSessionId;

export const quizSessionUpdate = (token: string, quizId: number,
  sessionId: number, action: string): ResEmpty =>
  requestQuizSessionUpdate(token, quizId, sessionId, action) as ResEmpty;

<<<<<<< HEAD
export const playerJoin = (sessionId: number, name: string): ResPlayerId =>
  requestPlayerJoin(sessionId, name) as ResPlayerId;
=======
export const quizSessionStatus = (token: string, quizId: number,
  sessionId: number): ResQuizSessionStatus =>
  requestAdminQuizSessionStatus(token, quizId, sessionId) as ResQuizSessionStatus;

export const playerStatus = (playerId: number): ResPlayerStatus =>
  requestPlayerStatus(playerId) as ResPlayerStatus;
>>>>>>> acb9581d
<|MERGE_RESOLUTION|>--- conflicted
+++ resolved
@@ -8,15 +8,12 @@
 import { Token, UserDetails } from './auth';
 import { QuizList, QuizId, QuizInfo } from './quiz';
 import { QuestionBody, QuestionId, NewQuestionId } from './quizQuestion';
-<<<<<<< HEAD
-import { QuizSessionId, QuizSessions } from './quizSession';
-import { PlayerId } from './player';
+import {
+  QuizSessions, QuizSessionId, QuizSessionStatus, QuizSessionResults
+} from './quizSession';
+import { PlayerId, PlayerStatus } from './player';
 import { MessageBody } from './playerChat';
-=======
-import { QuizSessions, QuizSessionId, QuizSessionStatus, QuizSessionResults } from './quizSession';
-import { PlayerId, PlayerStatus } from './player';
-
->>>>>>> acb9581d
+
 export const VALID_EMPTY_RETURN: EmptyObject = {};
 export const ERROR: ErrorObject = { error: expect.any(String) };
 type Header = EmptyObject | { token: string };
@@ -442,19 +439,18 @@
   return requestHelper('POST', '/v1/player/join', { sessionId, name });
 }
 
-<<<<<<< HEAD
+export function requestPlayerStatus(
+  playerId: number
+): ApiResponse<PlayerStatus> {
+  return requestHelper('GET', `/v1/player/${playerId}`, {});
+}
+
 // ============== playerChat ===================================================
 export function requestPlayerChatCreate(
   playerId: number,
   message: MessageBody
 ): ApiResponse<EmptyObject> {
   return requestHelper('POST', `/v1/player/${playerId}/chat`, { message });
-=======
-export function requestPlayerStatus(
-  playerId: number
-): ApiResponse<PlayerStatus> {
-  return requestHelper('GET', `/v1/player/${playerId}`, {});
->>>>>>> acb9581d
 }
 
 // ============== other ========================================================
@@ -500,14 +496,12 @@
   sessionId: number, action: string): ResEmpty =>
   requestQuizSessionUpdate(token, quizId, sessionId, action) as ResEmpty;
 
-<<<<<<< HEAD
 export const playerJoin = (sessionId: number, name: string): ResPlayerId =>
   requestPlayerJoin(sessionId, name) as ResPlayerId;
-=======
+
 export const quizSessionStatus = (token: string, quizId: number,
   sessionId: number): ResQuizSessionStatus =>
   requestAdminQuizSessionStatus(token, quizId, sessionId) as ResQuizSessionStatus;
 
 export const playerStatus = (playerId: number): ResPlayerStatus =>
-  requestPlayerStatus(playerId) as ResPlayerStatus;
->>>>>>> acb9581d
+  requestPlayerStatus(playerId) as ResPlayerStatus;