--- conflicted
+++ resolved
@@ -8,10 +8,7 @@
 import { TokenReturn, UserDetailReturn } from './auth';
 import { QuizListReturn, QuizCreateReturn, QuizInfoReturn } from './quiz';
 import { QuestionBody, QuestionIdReturn } from './quizQuestion';
-<<<<<<< HEAD
-=======
 
->>>>>>> e3b4e187
 export const VALID_EMPTY_RETURN: EmptyObject = {};
 export const ERROR: ErrorObject = { error: expect.any(String) };
 export type ResError = {
@@ -82,19 +79,6 @@
 export function requestQuizRemove(token: string,
   quizId: number): ApiResponse<EmptyObject> {
   return requestHelper('DELETE', `/v1/admin/quiz/${quizId}`, { token });
-<<<<<<< HEAD
-}
-
-export function requestQuizInfo(token: string, quizId: number): ApiResponse<QuizInfoReturn> {
-  return requestHelper('GET', `/v1/admin/quiz/${quizId}`, { token });
-}
-
-export function requestQuizNameUpdate(token: string, quizId: number,
-  name: string): ApiResponse<EmptyObject> {
-  return requestHelper('PUT', `/v1/admin/quiz/${quizId}/name`, { token, name });
-}
-
-=======
 }
 
 export function requestQuizInfo(token: string, quizId: number):
@@ -107,7 +91,6 @@
   return requestHelper('PUT', `/v1/admin/quiz/${quizId}/name`, { token, name });
 }
 
->>>>>>> e3b4e187
 export function requestQuizDescriptionUpdate(token: string, quizId: number,
   description: string): ApiResponse<EmptyObject> {
   return requestHelper('PUT', `/v1/admin/quiz/${quizId}/description`, { token, description });
@@ -116,18 +99,14 @@
 // ============== adminQuizQuestion ============================================
 export function requestQuizQuestionCreate(token: string, quizId: number,
   questionBody: QuestionBody): ApiResponse<QuestionIdReturn> {
-<<<<<<< HEAD
-  return requestHelper('POST', `/v1/admin/quiz/${quizId}/question`, 
+  return requestHelper('POST', `/v1/admin/quiz/${quizId}/question`,
     { token, questionBody });
 }
 
-export function requestQuizQuestionUpdate(token: string, quizId: number, 
+export function requestQuizQuestionUpdate(token: string, quizId: number,
   questionId: number, questionBody: QuestionBody): ApiResponse<EmptyObject> {
-  return requestHelper('PUT', `/v1/admin/quiz/${quizId}/question/${questionId}`, 
+  return requestHelper('PUT', `/v1/admin/quiz/${quizId}/question/${questionId}`,
     { token, questionBody });
-=======
-  return requestHelper('POST', `/v1/admin/quiz/${quizId}/question`, { token, questionBody });
->>>>>>> e3b4e187
 }
 
 // ============== other ========================================================
@@ -156,10 +135,6 @@
 export const questionCreate = (token: string, quizId: number,
   questionBody: QuestionBody): ResQuestionId => {
   const result = requestQuizQuestionCreate(token, quizId, questionBody) as ResQuestionId;
-<<<<<<< HEAD
   if ('error' in result) throw new Error(`Fail to create question: ${result.error}`);
-=======
-  if ('error' in result) throw new Error('Fail to create question, type ResError.');
->>>>>>> e3b4e187
   return result;
 };