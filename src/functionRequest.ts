import request, { HttpVerb, Response } from 'sync-request-curl';
const config = require('./config.json');
const SERVER_URL: string = `${config.url}:${config.port}`;

// ============== interfaces ===================================================
import { StatusCodes } from 'http-status-codes';
import { EmptyObject, ErrorObject } from './dataStore';
import { TokenReturn, UserDetailReturn } from './auth';
import { QuizListReturn, QuizCreateReturn, QuizInfoReturn } from './quiz';
import { QuestionBody, QuestionIdReturn, NewQuestionIdReturn } from './quizQuestion';
export const VALID_EMPTY_RETURN: EmptyObject = {};
export const ERROR: ErrorObject = { error: expect.any(String) };
export type ResError = {
  status: StatusCodes;
} & ErrorObject;
type ResValid<T> = {
  status: StatusCodes;
} & T;
type ApiResponse<T> = ResValid<T> | ResError;

// ============== helper function ==============================================
function requestHelper<T>(method: HttpVerb, path: string, payload: object): ApiResponse<T> {
  let res: Response;
  if (['GET', 'DELETE'].includes(method)) {
    res = request(method, SERVER_URL + path, { qs: payload });
  } else { // ['PUT', 'POST']
    res = request(method, SERVER_URL + path, { json: payload });
  }

  const bodyObject = JSON.parse(res.body.toString());
  return { status: res.statusCode, ...bodyObject };
}

// ============== adminAuth ====================================================
export function requestAuthRegister(email: string, password: string,
  nameFirst: string, nameLast: string): ApiResponse<TokenReturn> {
  return requestHelper('POST', '/v1/admin/auth/register',
    { email, password, nameFirst, nameLast });
}

export function requestAuthLogin(email: string,
  password: string): ApiResponse<TokenReturn> {
  return requestHelper('POST', '/v1/admin/auth/login', { email, password });
}

export function requestAuthLogout(token: string): ApiResponse<EmptyObject> {
  return requestHelper('POST', '/v1/admin/auth/logout', { token });
}

// ============== adminUser ====================================================
export function requestUserDetails(token: string): ApiResponse<UserDetailReturn> {
  return requestHelper('GET', '/v1/admin/user/details', { token });
}

export function requestUserDetailsUpdate(token: string, email: string,
  nameFirst: string, nameLast: string): ApiResponse<EmptyObject> {
  return requestHelper('PUT', '/v1/admin/user/details',
    { token, email, nameFirst, nameLast });
}

export function requestUserPasswordUpdate(token: string,
  oldPassword: string, newPassword: string): ApiResponse<EmptyObject> {
  return requestHelper('PUT', '/v1/admin/user/password',
    { token, oldPassword, newPassword });
}

// ============== adminQuiz ====================================================
export function requestQuizList(token: string): ApiResponse<QuizListReturn> {
  return requestHelper('GET', '/v1/admin/quiz/list', { token });
}

export function requestQuizCreate(token: string, name: string,
  description: string): ApiResponse<QuizCreateReturn> {
  return requestHelper('POST', '/v1/admin/quiz',
    { token, name, description });
}

export function requestQuizRemove(token: string,
  quizId: number): ApiResponse<EmptyObject> {
  return requestHelper('DELETE', `/v1/admin/quiz/${quizId}`, { token });
}

export function requestQuizInfo(token: string, quizId: number):
ApiResponse<QuizInfoReturn> {
  return requestHelper('GET', `/v1/admin/quiz/${quizId}`, { token });
}

export function requestQuizNameUpdate(token: string, quizId: number,
  name: string): ApiResponse<EmptyObject> {
  return requestHelper('PUT', `/v1/admin/quiz/${quizId}/name`, { token, name });
}

export function requestQuizDescriptionUpdate(token: string, quizId: number,
  description: string): ApiResponse<EmptyObject> {
  return requestHelper('PUT', `/v1/admin/quiz/${quizId}/description`,
    { token, description });
}

// ============== adminQuizQuestion ============================================
export function requestQuizQuestionCreate(token: string, quizId: number,
  questionBody: QuestionBody): ApiResponse<QuestionIdReturn> {
  return requestHelper('POST', `/v1/admin/quiz/${quizId}/question`,
    { token, questionBody });
}

export function requestQuizQuestionUpdate(token: string, quizId: number,
  questionId: number, questionBody: QuestionBody): ApiResponse<EmptyObject> {
  return requestHelper('PUT', `/v1/admin/quiz/${quizId}/question/${questionId}`,
    { token, questionBody });
}

<<<<<<< HEAD
export function requestQuizQuestionMove(token: string, quizId: number,
  questionId: number, newPosition: number): ApiResponse<EmptyObject> {
  return requestHelper('PUT', `/v1/admin/quiz/${quizId}/question/${questionId}/move`,
    { token, newPosition });
=======
export function requestQuizQuestionDelete(token: string, quizId: number,
  questionId: number): ApiResponse<EmptyObject> {
  return requestHelper('DELETE', `/v1/admin/quiz/${quizId}/question/${questionId}`, { token });
>>>>>>> 7ec4bd90
}

export function requestQuizQuestionDuplicate(token: string, quizId: number,
  questionId: number): ApiResponse<NewQuestionIdReturn> {
  return requestHelper('POST',
    `/v1/admin/quiz/${quizId}/question/${questionId}/duplicate`, { token });
}

// ============== other ========================================================
export function requestClear(): ApiResponse<EmptyObject> {
  return requestHelper('DELETE', '/v1/clear', {});
}

export type ResEmpty = ResValid<EmptyObject>;
export type ResToken = ResValid<TokenReturn>;
export type ResUserDetail = ResValid<UserDetailReturn>;
export type ResQuizList = ResValid<QuizListReturn>;
export type ResQuizId = ResValid<QuizCreateReturn>;
export type ResQuizInfo = ResValid<QuizInfoReturn>;
export type ResQuestionId = ResValid<QuestionIdReturn>;
export type ResNewQuestionId = ResValid<NewQuestionIdReturn>;

export const authRegister = (email: string, password: string,
  nameFirst: string, nameLast: string): ResToken =>
  requestAuthRegister(email, password, nameFirst, nameLast) as ResToken;

export const quizCreate = (token: string, name: string, description: string): ResQuizId =>
  requestQuizCreate(token, name, description) as ResQuizId;

export const validQuizInfo = (token: string, quizId: number): ResQuizInfo =>
  requestQuizInfo(token, quizId) as ResQuizInfo;

export const questionCreate = (token: string, quizId: number,
  questionBody: QuestionBody): ResQuestionId => {
  const result = requestQuizQuestionCreate(token, quizId, questionBody) as ResQuestionId;
  if ('error' in result) throw new Error(`Fail to create question: ${result.error}`);
  return result;
};<|MERGE_RESOLUTION|>--- conflicted
+++ resolved
@@ -109,16 +109,15 @@
     { token, questionBody });
 }
 
-<<<<<<< HEAD
+export function requestQuizQuestionDelete(token: string, quizId: number,
+  questionId: number): ApiResponse<EmptyObject> {
+  return requestHelper('DELETE', `/v1/admin/quiz/${quizId}/question/${questionId}`, { token });
+}
+
 export function requestQuizQuestionMove(token: string, quizId: number,
   questionId: number, newPosition: number): ApiResponse<EmptyObject> {
   return requestHelper('PUT', `/v1/admin/quiz/${quizId}/question/${questionId}/move`,
     { token, newPosition });
-=======
-export function requestQuizQuestionDelete(token: string, quizId: number,
-  questionId: number): ApiResponse<EmptyObject> {
-  return requestHelper('DELETE', `/v1/admin/quiz/${quizId}/question/${questionId}`, { token });
->>>>>>> 7ec4bd90
 }
 
 export function requestQuizQuestionDuplicate(token: string, quizId: number,
