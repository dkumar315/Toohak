import request, { HttpVerb, Response } from 'sync-request-curl';
const config = require('./config.json');
const SERVER_URL: string = `${config.url}:${config.port}`;

// ============== interfaces ===================================================
import { StatusCodes } from 'http-status-codes';
import { EmptyObject, ErrorObject } from './dataStore';
import { TokenReturn, UserDetailReturn } from './auth';
import { QuizListReturn, QuizCreateReturn, QuizInfoReturn } from './quiz';
import { QuestionBody, QuestionIdReturn, NewQuestionIdReturn } from './quizQuestion';
import { QuizSessionId } from './quizSession';
import { PlayerId } from './player';
export const VALID_EMPTY_RETURN: EmptyObject = {};
export const ERROR: ErrorObject = { error: expect.any(String) };
type Header = EmptyObject | { token: string };
export type ResError = {
  status: StatusCodes;
} & ErrorObject;
type ResValid<T> = {
  status: StatusCodes;
} & T;
type ApiResponse<T> = ResValid<T> | ResError;

// ============== helper function ==============================================
function requestHelper<T>(
  method: HttpVerb,
  path: string,
  payload: object
): ApiResponse<T> {
  let res: Response;
  let headers: Header = {};
  if ('token' in payload) {
    headers = { token: payload.token as string };
    delete payload.token;
  }

  if (['GET', 'DELETE'].includes(method)) {
    res = request(method, SERVER_URL + path, { qs: payload, headers });
  } else {
    // 'PUT' || 'POST'
    res = request(method, SERVER_URL + path, { json: payload, headers });
  }

  try {
    const bodyObject: ResValid<T> | ResError = JSON.parse(res.body.toString());
    return { status: res.statusCode, ...bodyObject };
  } catch (error: unknown) {
    return {
      status: StatusCodes.INTERNAL_SERVER_ERROR,
      error: `error on parse JSON: '${error}'\n` +
      `status = ${res.statusCode}, payload = ${payload}`
    };
  }
}

// ============== adminAuth ====================================================
export function requestAuthRegister(
  email: string,
  password: string,
  nameFirst: string,
  nameLast: string
): ApiResponse<TokenReturn> {
  return requestHelper('POST', '/v1/admin/auth/register',
    { email, password, nameFirst, nameLast });
}

export function requestAuthLogin(
  email: string,
  password: string
): ApiResponse<TokenReturn> {
  return requestHelper('POST', '/v1/admin/auth/login', { email, password });
}

export function requestAuthLogout(
  token: string
): ApiResponse<EmptyObject> {
  return requestHelper('POST', '/v1/admin/auth/logout', { token });
}

// ============== adminUser ====================================================
export function requestUserDetails(
  token: string
): ApiResponse<UserDetailReturn> {
  return requestHelper('GET', '/v1/admin/user/details', { token });
}

export function requestUserDetailsUpdate(
  token: string,
  email: string,
  nameFirst: string,
  nameLast: string
): ApiResponse<EmptyObject> {
  return requestHelper('PUT', '/v1/admin/user/details',
    { token, email, nameFirst, nameLast });
}

export function requestUserPasswordUpdate(
  token: string,
  oldPassword: string,
  newPassword: string
): ApiResponse<EmptyObject> {
  return requestHelper('PUT', '/v1/admin/user/password',
    { token, oldPassword, newPassword });
}

// ============== adminQuiz ====================================================
export function requestQuizList(
  token: string
): ApiResponse<QuizListReturn> {
  return requestHelper('GET', '/v1/admin/quiz/list', { token });
}

export function requestQuizCreate(
  token: string,
  name: string,
  description: string
): ApiResponse<QuizCreateReturn> {
  return requestHelper('POST', '/v1/admin/quiz',
    { token, name, description });
}

export function requestQuizRemove(
  token: string,
  quizId: number
): ApiResponse<EmptyObject> {
  return requestHelper('DELETE', `/v1/admin/quiz/${quizId}`, { token });
}

export function requestQuizInfo(
  token: string,
  quizId: number
):
ApiResponse<QuizInfoReturn> {
  return requestHelper('GET', `/v1/admin/quiz/${quizId}`, { token });
}

export function requestQuizNameUpdate(
  token: string,
  quizId: number,
  name: string
): ApiResponse<EmptyObject> {
  return requestHelper('PUT', `/v1/admin/quiz/${quizId}/name`, { token, name });
}

export function requestQuizDescriptionUpdate(
  token: string,
  quizId: number,
  description: string
): ApiResponse<EmptyObject> {
  return requestHelper('PUT', `/v1/admin/quiz/${quizId}/description`,
    { token, description });
}

export function requestQuizViewTrash(
  token: string
): ApiResponse<QuizListReturn> {
  return requestHelper('GET', '/v1/admin/quiz/trash', { token });
}

export function requestQuizRestore(
  token: string,
  quizId: number): ApiResponse<EmptyObject> {
  return requestHelper('POST', `/v1/admin/quiz/${quizId}/restore`, { token });
}

export function requestQuizEmptyTrash(
  token: string,
  quizIds: number[]): ApiResponse<EmptyObject> {
  return requestHelper('DELETE', '/v1/admin/quiz/trash/empty', { token, quizIds });
}

export function requestQuizTransfer(
  token: string,
  quizId: number,
  email: string
): ApiResponse<EmptyObject> {
  return requestHelper('POST', `/v1/admin/quiz/${quizId}/transfer`,
    { token, quizId, email });
}
export function requestUpdateQuizThumbnail(
  token: string,
  quizId: number,
  imgUrl: string
): ApiResponse<EmptyObject> {
  return requestHelper('PUT', `/v1/admin/quiz/${quizId}/thumbnail`, { token, imgUrl });
}
// ============== adminQuizQuestion ============================================
export function requestQuizQuestionCreate(
  token: string,
  quizId: number,
  questionBody: QuestionBody
): ApiResponse<QuestionIdReturn> {
  return requestHelper('POST', `/v1/admin/quiz/${quizId}/question`,
    { token, questionBody });
}

export function requestQuizQuestionUpdate(
  token: string,
  quizId: number,
  questionId: number,
  questionBody: QuestionBody
): ApiResponse<EmptyObject> {
  return requestHelper('PUT', `/v1/admin/quiz/${quizId}/question/${questionId}`,
    { token, questionBody });
}

export function requestQuizQuestionDelete(
  token: string, quizId: number,
  questionId: number
): ApiResponse<EmptyObject> {
  return requestHelper('DELETE', `/v1/admin/quiz/${quizId}/question/${questionId}`, { token });
}

export function requestQuizQuestionMove(
  token: string, quizId: number,
  questionId: number, newPosition: number
): ApiResponse<EmptyObject> {
  return requestHelper('PUT',
    `/v1/admin/quiz/${quizId}/question/${questionId}/move`,
    { token, newPosition });
}

export function requestQuizQuestionDuplicate(
  token: string,
  quizId: number,
  questionId: number
): ApiResponse<NewQuestionIdReturn> {
  return requestHelper('POST',
    `/v1/admin/quiz/${quizId}/question/${questionId}/duplicate`, { token });
}

// ============== adminQuizSession ============================================
export function requestQuizSessionCreate(
  token: string,
  quizId: number,
  autoStartNum: number
): ApiResponse<QuizSessionId> {
  return requestHelper('POST', `/v1/admin/quiz/${quizId}/session/start`,
    { token, autoStartNum });
}

<<<<<<< HEAD
export function requestQuizSessionUpdate(
  token: string, quizId: number,
  sessionId: number, action: string
): ApiResponse<EmptyObject> {
  return requestHelper('PUT', `/v1/admin/quiz/${quizId}/session/${sessionId}`,
    { token, action });
=======
export function requestAdminQuizSessions(
  token: string, quizId: number):
  ApiResponse<{ activeSessions: number[], inactiveSessions: number[] }> {
  return requestHelper('GET', `/v1/admin/quiz/${quizId}/sessions`, { token });
>>>>>>> c7e7726b
}

// ============== player =======================================================
export function requestPlayerJoin(
  sessionId: number, name: string
): ApiResponse<PlayerId> {
  return requestHelper('POST', '/v1/player/join', { sessionId, name });
}

// ============== other ========================================================
export function requestClear(): ApiResponse<EmptyObject> {
  return requestHelper('DELETE', '/v1/clear', {});
}

export type ResEmpty = ResValid<EmptyObject>;
export type ResToken = ResValid<TokenReturn>;
export type ResUserDetail = ResValid<UserDetailReturn>;
export type ResQuizList = ResValid<QuizListReturn>;
export type ResQuizId = ResValid<QuizCreateReturn>;
export type ResQuizInfo = ResValid<QuizInfoReturn>;
export type ResQuestionId = ResValid<QuestionIdReturn>;
export type ResNewQuestionId = ResValid<NewQuestionIdReturn>;
export type ResSessionId = ResValid<QuizSessionId>;
export type ResPlayerId = ResValid<PlayerId>;
export type ResQuizSessions = ResValid<{ activeSessions: number[], inactiveSessions: number[] }>;

export const authRegister = (email: string, password: string,
  nameFirst: string, nameLast: string): ResToken =>
  requestAuthRegister(email, password, nameFirst, nameLast) as ResToken;

export const quizCreate = (token: string, name: string,
  description: string): ResQuizId =>
  requestQuizCreate(token, name, description) as ResQuizId;

export const validQuizInfo = (token: string, quizId: number): ResQuizInfo =>
  requestQuizInfo(token, quizId) as ResQuizInfo;

export const questionCreate = (token: string, quizId: number,
  questionBody: QuestionBody): ResQuestionId =>
  requestQuizQuestionCreate(token, quizId, questionBody) as ResQuestionId;

export const quizSessionCreate = (token: string, quizId: number,
  autoStartNum: number): ResSessionId =>
  requestQuizSessionCreate(token, quizId, autoStartNum) as ResSessionId;

export const quizSessionUpdate = (token: string, quizId: number,
  sessionId: number, action: string): ResEmpty =>
  requestQuizSessionUpdate(token, quizId, sessionId, action) as ResEmpty;<|MERGE_RESOLUTION|>--- conflicted
+++ resolved
@@ -230,6 +230,14 @@
 }
 
 // ============== adminQuizSession ============================================
+export function requestAdminQuizSessions(
+  token: string,
+  quizId: number
+):
+  ApiResponse<{ activeSessions: number[], inactiveSessions: number[] }> {
+  return requestHelper('GET', `/v1/admin/quiz/${quizId}/sessions`, { token });
+}
+
 export function requestQuizSessionCreate(
   token: string,
   quizId: number,
@@ -239,19 +247,12 @@
     { token, autoStartNum });
 }
 
-<<<<<<< HEAD
 export function requestQuizSessionUpdate(
   token: string, quizId: number,
   sessionId: number, action: string
 ): ApiResponse<EmptyObject> {
   return requestHelper('PUT', `/v1/admin/quiz/${quizId}/session/${sessionId}`,
     { token, action });
-=======
-export function requestAdminQuizSessions(
-  token: string, quizId: number):
-  ApiResponse<{ activeSessions: number[], inactiveSessions: number[] }> {
-  return requestHelper('GET', `/v1/admin/quiz/${quizId}/sessions`, { token });
->>>>>>> c7e7726b
 }
 
 // ============== player =======================================================
