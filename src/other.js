import {
  setData,
} from './dataStore.js';

/**
 * Reset the state of the application back to the start.
 *
 * @return {object} empty object
 */
export function clear() {
<<<<<<< HEAD
  data = {};
=======
  let data = {
    users: [],
    quizzes: [],
  };
  
>>>>>>> 09d84764
  setData(data);
  
  return {};
}<|MERGE_RESOLUTION|>--- conflicted
+++ resolved
@@ -8,15 +8,11 @@
  * @return {object} empty object
  */
 export function clear() {
-<<<<<<< HEAD
-  data = {};
-=======
   let data = {
     users: [],
     quizzes: [],
   };
   
->>>>>>> 09d84764
   setData(data);
   
   return {};
