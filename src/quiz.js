--- conflicted
+++ resolved
@@ -1,12 +1,7 @@
 import {
-<<<<<<< HEAD
-  getData
-} from './dataStore.js';
-=======
   getData,
   setData
-} from './dataStore'
->>>>>>> d5f3ff05
+} from './dataStore.js';
 
 /**
  * This function provides a list of all quizzes that 
@@ -126,6 +121,7 @@
   return {};
 }
 
+
 /**
  * This function gets all of the relevant information,
  * about the current quiz 
@@ -135,7 +131,6 @@
  * 
  * @return {object} - Returns an empty object
  */
-
 export function adminQuizInfo(authUserId, quizId) {
   let data = getData();
 
@@ -180,6 +175,7 @@
   };
 }
 
+
 /**
  * This function updates the name of the relevant quiz.
  * 
@@ -192,6 +188,7 @@
 function adminQuizNameUpdate(authUserId, quizId, name) {
   return {};
 }
+
 
 /**
  * This function updates the description of the relevant quiz.
