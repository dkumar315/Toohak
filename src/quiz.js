--- conflicted
+++ resolved
@@ -2,6 +2,7 @@
   getData,
   setData
 } from './dataStore'
+
 /**
  * This function provides a list of all quizzes that 
  * are owned by the currently logged in user.
@@ -10,11 +11,6 @@
  * 
  * @return {object} - Returns the details of the quiz
  */
-<<<<<<< HEAD
-=======
-// const { get } = require('./dataStore');
->>>>>>> 8100bdc6
-
 export function adminQuizList(authUserId) {
   const data = getData();
   const user = data.users.some(user => user.userId === authUserId);
@@ -80,8 +76,6 @@
 }
 
 
-
-
 /**
  * This function permanently removes the quiz,
  * when it is given the quiz as the input 
