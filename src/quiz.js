import {
  getData,
<<<<<<< HEAD
  setData,
} from './dataStore';
=======
  setData
} from './dataStore.js';
>>>>>>> e46b8585

/**
 * This function provides a list of all quizzes that 
 * are owned by the currently logged in user.
 * 
 * @param {number} authUserId - ID of the authorised user
 * 
 * @return {object} - Returns the details of the quiz
 */
export function adminQuizList(authUserId) {
  const data = getData();
  const user = data.users.some(user => user.userId === authUserId);
  if (!user) {    
    return { error: 'AuthUserId is not valid' };
  }

  const quizarray = [];
  for (const quiz of data.quizzes) {
    if (quiz.creatorId === authUserId) {
      quizarray.push({quizId: quiz.quizId, name: quiz.name})
    }
  }
  return {
    quizzes: quizarray,
  };
}


/**
 * This function if given basic details about a new quiz, 
 * creates one for the logged in user.
 * 
 * @param {number} authUserId - ID of the authorised user
 * @param {string} name - The name of the quiz
 * @param {string} description - The description of the quiz
 * 
 * @return {object} - Returns the details of the quiz
 */
export function adminQuizCreate(authUserId, name, description) {
  const data = getData();
  const user = data.users.find(user => user.userId === authUserId);
  
  if (!user) {
    return { error: 'AuthUserId is not a valid user.' };
  }
  
  if (!/^[a-zA-Z0-9 ]{3,30}$/.test(name)) {
    return { error: 'Name contains invalid characters or is not the correct length.' };
  }
  
  if (data.quizzes.some(quiz => quiz.creatorId === authUserId && quiz.name === name)) {
    return { error: 'Name is already used by the current logged-in user for another quiz.' };
  }
  
  if (description.length > 100) {
    return { error: 'Description is more than 100 characters in length.' };
  }
  
  const newQuiz = {
    quizId: data.quizzes.length + 1,
    creatorId: authUserId,
    name,
    description,
    timeCreated: Math.floor(Date.now() / 1000),
    timeLastEdited: Math.floor(Date.now() / 1000),
  };

  data.quizzes.push(newQuiz);
  setData(data);

  return { quizId: newQuiz.quizId };
}


/**
 * This function permanently removes the quiz,
 * when it is given the quiz as the input 
 *
 * @param {number} authUserId - ID of the authorised user
 * @param {number} quizId - ID of the quiz
 * 
 * @return {object} - Returns an empty object
 */
export function adminQuizRemove(authUserId, quizId) {
  let data = getData();

  // Validate user ID
  let userIndex = -1;
  for (let i = 0; i < data.users.length; i++) {
    if (data.users[i].userId === authUserId) {
      userIndex = i;
      break;
    }
  }

  if (userIndex === -1) {
    return { error: 'User ID is not valid' };
  }

  // Validate quiz ID and ownership
  const quizExists = data.quizzes.some(q=> q.quizId === quizId);
  const quizIndex = data.quizzes.findIndex(q=> q.quizId === quizId);
  
  if (!quizExists) {
    return { error: 'Quiz ID does not refer to a valid quiz' };
  }

  if (data.quizzes[quizIndex].creatorId !== authUserId) {
    return { error: 'User does not own the quiz' };
  }

  // Remove the quiz from the quizzes array by creating a new array without the quiz to be removed
  data.quizzes.splice(quizIndex, 1);

  setData(data);

  return {};
}


/**
 * This function gets all of the relevant information,
 * about the current quiz 
 *
 * @param {number} authUserId - ID of the authorised user
 * @param {number} quizId - ID of the quiz
 * 
 * @return {object} - Returns an empty object
 */
export function adminQuizInfo(authUserId, quizId) {
  let data = getData();

  // Validate user ID
  let user = null;
  for (let i = 0; i < data.users.length; i++) {
    if (data.users[i].userId === authUserId) {
      user = data.users[i];
      break;
    }
  }

  if (!user) {
    return { error: 'User ID is not valid' };
  }

  // Validate quiz ID
  let quiz = null;
  for (let i = 0; i < data.quizzes.length; i++) {
    if (data.quizzes[i].quizId === quizId) {
      quiz = data.quizzes[i];
      break;
    }
  }

  if (!quiz) {
    return { error: 'Quiz ID does not refer to a valid quiz' };
  }

  // Check ownership
  if (quiz.creatorId !== authUserId) {
    return { error: 'Quiz ID does not refer to a quiz that this user owns' };
  }

  // Return quiz details
  return {
    quizId: quiz.quizId,
    name: quiz.name,
    timeCreated: quiz.timeCreated,
    timeLastEdited: quiz.timeLastEdited,
    description: quiz.description,
  };
}


/**
 * This function updates the name of the relevant quiz.
 * 
 * @param {number} authUserId - ID of the authorised user
 * @param {number} quizId - ID of the quiz
 * @param {string} name - Name of the quiz
 * 
 * @return {object} - Returns an empty object
 */
export function adminQuizNameUpdate(authUserId, quizId, name) {
  const data = getData();
  
  const user = data.users.find(u => u.userId === authUserId);
  if (!user) {
    return { error: 'AuthUserId is not a valid user' };
  }
  
  const quiz = data.quizzes.find(q => q.quizId === quizId);
  if (!quiz) {
    return { error: 'Quiz ID does not refer to a valid quiz' };
  }
  
  if (quiz.creatorId !== authUserId) {
    return { error: 'Quiz ID does not refer to a quiz that this user owns' };
  }
  
  for (const letter of name) {
    if (!((letter >= 'A' && letter <= 'Z') || (letter >= 'a' && letter <= 'z') || (letter >= '0' && letter <= '9') || (letter === ' '))) {
      return { error: 'Name contains invalid characters, valid characters are alphanumeric and spaces' };
    }
  }
  
  if (name.length < 3) {
    return { error: 'Name is less than 3 characters long' };
  }

  if (name.length > 30) {
    return { error: 'Name is more than 30 characters long.' };
  }
  
  const nameInUse = data.quizzes.find(q => q.creatorId === authUserId && q.quizId !== quizId && q.name === name);
  if (nameInUse) {
    return { error: 'Name is already used by the current logged in user for another quiz' };
  }
  
  quiz.name = name;
  setData(data);

  return {};
}


/**
 * This function updates the description of the relevant quiz.
 * 
 * @param {number} authUserId - ID of the authorised user
 * @param {number} quizId - ID of the quiz
 * @param {string} description - Description of the quiz
 * 
 * @return {object} - Returns an empty object
 */
export function adminQuizDescriptionUpdate(authUserId, quizId, description) {
  return {};
}<|MERGE_RESOLUTION|>--- conflicted
+++ resolved
@@ -1,12 +1,7 @@
 import {
   getData,
-<<<<<<< HEAD
-  setData,
-} from './dataStore';
-=======
   setData
 } from './dataStore.js';
->>>>>>> e46b8585
 
 /**
  * This function provides a list of all quizzes that 
