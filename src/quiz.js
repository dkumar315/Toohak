/**
<<<<<<< HEAD
 * This function provides a list of all quizzes that are owned by the currently logged in user.
 * 
 * @param {number} authUserId - ID of the authorised user
 * @return {object} - Returns the details of the quiz
 */
function adminQuizList(authUserId) {
  return {
    quizzes: [
      {
        quizId: 1,
        name: 'My Quiz',
      }
    ]
  };
=======
 * This function updates the name of the relevant quiz.
 * 
 * @param {number} authUserId - ID of the authorised user
 * @param {number} quizId - ID of the quiz
 * @param {string} name - Name of the user
 * @returns {object} - Returns an empty object
 */
function adminQuizNameUpdate(authUserId, quizId, name) {
    return {};
}/**
 * This function updates the description of the relevant quiz.
 * 
 * @param {number} authUserId - ID of the authorised user
 * @param {number} quizId - ID of the quiz
 * @param {string} description - Description of the user
 * @returns {object} - Returns an empty object
 */
function adminQuizDescriptionUpdate(authUserId, quizId, description) {
    return {};
>>>>>>> 4f0b0f4e
}<|MERGE_RESOLUTION|>--- conflicted
+++ resolved
@@ -1,5 +1,4 @@
 /**
-<<<<<<< HEAD
  * This function provides a list of all quizzes that are owned by the currently logged in user.
  * 
  * @param {number} authUserId - ID of the authorised user
@@ -14,7 +13,9 @@
       }
     ]
   };
-=======
+}
+
+/**
  * This function updates the name of the relevant quiz.
  * 
  * @param {number} authUserId - ID of the authorised user
@@ -24,7 +25,9 @@
  */
 function adminQuizNameUpdate(authUserId, quizId, name) {
     return {};
-}/**
+}
+
+/**
  * This function updates the description of the relevant quiz.
  * 
  * @param {number} authUserId - ID of the authorised user
@@ -34,5 +37,4 @@
  */
 function adminQuizDescriptionUpdate(authUserId, quizId, description) {
     return {};
->>>>>>> 4f0b0f4e
 }