--- conflicted
+++ resolved
@@ -1,5 +1,5 @@
 import {
-  getData, setData, Data, Question, QuizTransfer,
+  getData, setData, Data, Quiz, Question, QuizTransfer,
   EmptyObject, ErrorObject, INVALID
 } from './dataStore';
 import { findUserId } from './auth';
@@ -27,35 +27,7 @@
   duration: number,
 }
 
-<<<<<<< HEAD
 export function validateQuiz(authUserId: number, quizId: number): true | ErrorObject {
-=======
-export interface Quiz {
-  quizId: number;
-  creatorId: number;
-  name: string;
-  description: string;
-  timeCreated: number;
-  timeLastEdited: number;
-  numQuestions: number;
-  questions: Question[];
-  duration: number;
-  trashed?: boolean;
-}
-
-export function validateQuizId(quizId: number): true | ErrorObject {
-  const data: Data = getData();
-
-  const quiz: Quiz | undefined = data.quizzes.find(quiz => quiz.quizId === quizId);
-  if (!quiz) {
-    return { error: `QuizId ${quizId} is not valid.` };
-  }
-
-  return true;
-}
-
-export function validateOwnership(authUserId: number, quizId: number): true | ErrorObject {
->>>>>>> 72091e8b
   const data: Data = getData();
 
   const quiz: Quiz | undefined = data.quizzes.find(quiz => quiz.quizId === quizId);
@@ -240,13 +212,8 @@
 
   name = name.trim();
 
-  for (const letter of name) {
-    if (!((letter >= 'A' && letter <= 'Z') ||
-      (letter >= 'a' && letter <= 'z') ||
-      (letter >= '0' && letter <= '9') ||
-      (letter === ' '))) {
-      return { error: `Name ${name} contains invalid characters, only alphanumeric and spaces allowed` };
-    }
+  if (!/^[a-zA-Z0-9 ]$/.test(name)) {
+    return { error: `Name ${name} contains invalid characters, only alphanumeric and spaces allowed` };
   }
 
   if (name.length < MIN_NAME_LENGTH) {
@@ -363,12 +330,7 @@
     return { error: `Invalid token ${token}.` };
   }
 
-  const quizValidation = validateQuizId(quizId);
-  if (quizValidation !== true) {
-    return quizValidation;
-  }
-
-  const ownershipValidation = validateOwnership(authUserId, quizId);
+  const ownershipValidation = validateQuiz(authUserId, quizId);
   if (ownershipValidation !== true) {
     return ownershipValidation;
   }
@@ -391,10 +353,7 @@
     return { error: `Quiz with name ${data.quizzes[quizId - 1].name} already exists for the new owner.` };
   }
 
-  const quiz: Quiz | undefined = data.quizzes.find(q => q.quizId === quizId);
-  if (!quiz) {
-    return { error: `Quiz ${quizId} not found in the datastore` };
-  }
+  const quiz: Quiz = data.quizzes.find(q => q.quizId === quizId);
 
   quiz.creatorId = newOwnerId;
   quiz.timeLastEdited = Math.floor(Date.now() / 1000);
