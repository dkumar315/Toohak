import {
  getData, setData, Data, Quiz, Question,
  EmptyObject, ErrorObject, INVALID,
  ErrorObjectNumber, OK, UNAUTHORIZED
} from './dataStore';
import { findUserId } from './auth';

const MAX_DESCRIPTION_LENGTH: number = 100;
const MIN_NAME_LENGTH: number = 3;
const MAX_NAME_LENGTH: number = 30;

export interface QuizListReturn {
  quizzes: { quizId: number; name: string }[];
}

export interface QuizCreateReturn {
  quizId: number;
}

export interface QuizInfoReturn {
  quizId: number;
  name: string,
  timeCreated: number,
  timeLastEdited: number,
  description: string,
  numQuestions: number,
  questions: Question[],
  duration: number,
}

<<<<<<< HEAD
export interface QuizTrashReturn {
  quizzes: Array<{
    quizId: number;
    name: string;
  }>;
  status?: number
}

export function validateQuizId(quizId: number): true | ErrorObject {
  const data: Data = getData();

  const quiz: Quiz | undefined = data.quizzes.find(quiz => quiz.quizId === quizId);
  if (!quiz) {
    return { error: `QuizId ${quizId} is not valid.` };
  }
=======
export interface QuizViewTrashReturn {
  quizzes: Array<
    {
      quizId: number;
      name: string;
    }
  >;
}
>>>>>>> e459295e

export interface QuizTransfer {
  token: string;
  quizId: number;
  userEmail: string;
}

export function validateQuiz(authUserId: number, quizId: number): true | ErrorObject {
  const data: Data = getData();

  const quiz: Quiz | undefined = data.quizzes.find(quiz => quiz.quizId === quizId);
  if (!quiz) {
    return { error: `QuizId ${quizId} does not exist.` };
  }

  if (quiz.creatorId !== authUserId) {
    return { error: `UserId ${authUserId} does not own QuizId ${quizId}.` };
  }

  return true;
}

/**
 * This function provides a list of all quizzes that
 * are owned by the currently logged in user.
 *
 * @param {string} token - ID of the authorised user
 *
 * @return {object} - Returns the details of the quiz
 */
export function adminQuizList(token: string): QuizListReturn | ErrorObjectNumber | ErrorObject {
  const authUserId: number = findUserId(token);
  if (authUserId === INVALID) {
    return { error: `Invalid token ${token}.` };
  }

  const data: Data = getData();

  const quizArray: { quizId: number; name: string }[] = [];
  for (const quiz of data.quizzes) {
    if (quiz.creatorId === authUserId) {
      quizArray.push({ quizId: quiz.quizId, name: quiz.name });
    }
  }

  return { quizzes: quizArray };
}

/**
 * This function if given basic details about a new quiz,
 * creates one for the logged in user.
 *
 * @param {string} token - ID of the authorised user
 * @param {string} name - The name of the quiz
 * @param {string} description - The description of the quiz
 *
 * @return {object} - Returns the details of the quiz
 */
export function adminQuizCreate(token: string, name: string, description: string): QuizCreateReturn | ErrorObject {
  const authUserId: number = findUserId(token);
  if (authUserId === INVALID) {
    return { error: `Invalid token ${token}.` };
  }

  if (!/^[a-zA-Z0-9 ]{3,30}$/.test(name)) {
    return { error: 'Name contains invalid characters or is not the correct length.' };
  }

  const data: Data = getData();

  if (data.quizzes.some(quiz => quiz.creatorId === authUserId && quiz.name === name)) {
    return { error: `Name ${name} is already used by the current logged-in user for another quiz.` };
  }

  if (description.length > MAX_DESCRIPTION_LENGTH) {
    return { error: 'Description is more than 100 characters in length.' };
  }

  const newQuiz: Quiz = {
    quizId: data.quizzes.length + 1,
    creatorId: authUserId,
    name,
    description,
    timeCreated: Math.floor(Date.now() / 1000),
    timeLastEdited: Math.floor(Date.now() / 1000),
    numQuestions: 0,
    questions: [],
    duration: 0,
    isTrashed: false
  };

  data.quizzes.push(newQuiz);

  setData(data);
  return { quizId: newQuiz.quizId };
}

/**
 * This function permanently removes the quiz,
 * when it is given the quiz as the input
 *
 * @param {string} token - ID of the authorised user
 * @param {number} quizId - ID of the quiz
 *
 * @return {object} - Returns an empty object
 */
export function adminQuizRemove(token: string, quizId: number): EmptyObject | ErrorObject {
  const authUserId: number = findUserId(token);
  if (authUserId === INVALID) {
    return { error: `Invalid token ${token}.` };
  }

  const ownershipValidation = validateQuiz(authUserId, quizId);
  if (ownershipValidation !== true) {
    return ownershipValidation;
  }

  const data: Data = getData();

  const quizIndex = data.quizzes.findIndex(quiz => quiz.quizId === quizId);
  const [deletedQuiz] = data.quizzes.splice(quizIndex, 1);
  data.trashedQuizzes.push(deletedQuiz);

  setData(data);
  return {};
}

/**
 * This function gets all of the relevant information,
 * about the current quiz
 *
 * @param {string} token - ID of the authorised user
 * @param {number} quizId - ID of the quiz
 *
 * @return {object} - Returns an empty object
 *
 */
export function adminQuizInfo(token: string, quizId: number): QuizInfoReturn | ErrorObject {
  const authUserId: number = findUserId(token);
  if (authUserId === INVALID) {
    return { error: `Invalid token ${token}.` };
  }

  const ownershipValidation = validateQuiz(authUserId, quizId);
  if (ownershipValidation !== true) {
    return ownershipValidation;
  }

  const data: Data = getData();

  const quiz: Quiz = data.quizzes.find(quiz => quiz.quizId === quizId);

  return {
    quizId: quiz.quizId,
    name: quiz.name,
    timeCreated: quiz.timeCreated,
    timeLastEdited: quiz.timeLastEdited,
    description: quiz.description,
    numQuestions: quiz.numQuestions,
    questions: quiz.questions,
    duration: quiz.duration,
  };
}

/**
 * This function updates the name of the relevant quiz.
 *
 * @param {string} token - ID of the authorised user
 * @param {number} quizId - ID of the quiz
 * @param {string} name - Name of the quiz
 *
 * @return {object} - Returns an empty object
 */
export function adminQuizNameUpdate(token: string, quizId: number, name: string): EmptyObject | ErrorObject {
  const authUserId: number = findUserId(token);
  if (authUserId === INVALID) {
    return { error: `Invalid token ${token}.` };
  }

  const ownershipValidation = validateQuiz(authUserId, quizId);
  if (ownershipValidation !== true) {
    return ownershipValidation;
  }

  if (!name) {
    return { error: `Name ${name} not found` };
  }

  name = name.trim();

  if (!/^[a-zA-Z0-9 ]+$/.test(name)) {
    return { error: `Name ${name} contains invalid characters, only alphanumeric and spaces allowed` };
  }

  if (name.length < MIN_NAME_LENGTH) {
    return { error: `Name is less than ${MIN_NAME_LENGTH} characters long.` };
  }

  if (name.length > MAX_NAME_LENGTH) {
    return { error: `Name is more than ${MAX_NAME_LENGTH} characters long.` };
  }

  const data: Data = getData();

  if (data.quizzes.find(
    q => q.creatorId === authUserId &&
    q.quizId !== quizId && q.name === name
  )) {
    return { error: `Name ${name} is already used by the current logged-in user for another quiz.` };
  }

  const quiz: Quiz = data.quizzes.find(q => q.quizId === quizId);

  quiz.name = name;
  quiz.timeLastEdited = Math.floor(Date.now() / 1000);

  setData(data);
  return {};
}

/**
 * This function updates the description of the relevant quiz.
 *
 * @param {string} token - ID of the authorised user
 * @param {number} quizId - ID of the quiz
 * @param {string} description - Description of the quiz
 *
 * @return {object} - Returns an empty object
 */
export function adminQuizDescriptionUpdate(token: string, quizId: number, description: string): EmptyObject | ErrorObject {
  const authUserId: number = findUserId(token);
  if (authUserId === INVALID) {
    return { error: `Invalid token ${token}.` };
  }

  const ownershipValidation = validateQuiz(authUserId, quizId);
  if (ownershipValidation !== true) {
    return ownershipValidation;
  }

  if (description.length > MAX_DESCRIPTION_LENGTH) {
    return { error: `Description is more than ${MAX_DESCRIPTION_LENGTH} characters in length.` };
  }

  const data: Data = getData();

  const quiz: Quiz = data.quizzes.find(q => q.quizId === quizId);

  quiz.description = description;
  quiz.timeLastEdited = Math.floor(Date.now() / 1000);

  setData(data);
  return {};
}

<<<<<<< HEAD
export function adminQuizTrash(token: string): QuizTrashReturn | ErrorObjectNumber {
  const data = getData();
  const session = data.sessions.sessionIds.find(session => session.token === token);
  if (!session) {
    return { error: 'Invalid token', status: UNAUTHORIZED };
  }

  const userId = session.userId;
  const trashedQuizzes = data.quizzes
    .filter(quiz => quiz.creatorId === userId && quiz.isTrashed)
    .map(({ quizId, name }) => ({ quizId, name }));
  return { quizzes: trashedQuizzes, status: OK };
=======
/**
 * This function restores a quiz from the trash back to active quizzes.
 *
 * @param {string} token - ID of the authorised user
 * @param {number} quizId - ID of the quiz
 *
 * @return {EmptyObject | ErrorObject} - Returns the entire dataset if successful, or an error object if unsuccessful
 */
export function adminQuizRestore(token: string, quizId: number): EmptyObject | ErrorObject {
  const authUserId: number = findUserId(token);
  if (authUserId === INVALID) {
    return { error: `Invalid token ${token}.` };
  }

  const data: Data = getData();

  const trashedQuizIndex = data.trashedQuizzes.findIndex(trashQuiz => trashQuiz.quizId === quizId);
  if (trashedQuizIndex === INVALID) {
    return { error: `Quiz ${quizId} is not in the trash.` };
  }

  const quiz = data.trashedQuizzes[trashedQuizIndex];
  if (quiz.creatorId !== authUserId) {
    return { error: `UserId ${authUserId} does not own QuizId ${quizId}.` };
  }

  if (data.quizzes.some(existingQuiz => existingQuiz.name === quiz.name)) {
    return { error: `Quiz name ${quiz.name} is already used by another active quiz.` };
  }

  // Restore the quiz by moving it back to the active quizzes
  quiz.timeLastEdited = Math.floor(Date.now() / 1000);
  data.quizzes.push(quiz);
  data.trashedQuizzes.splice(trashedQuizIndex, 1);

  setData(data);
  return {};
}

/**
 * This function transfers the ownership of a quiz to another user.
 *
 * @param {QuizTransfer} transferData - The data required for the transfer
 *
 * @return {object} - Returns an empty object
 */
export function adminQuizTransfer(transferData: QuizTransfer): EmptyObject | ErrorObject {
  const { token, quizId, userEmail } = transferData;
  const authUserId: number = findUserId(token);
  if (authUserId === INVALID) {
    return { error: `Invalid token ${token}.` };
  }

  const ownershipValidation = validateQuiz(authUserId, quizId);
  if (ownershipValidation !== true) {
    return ownershipValidation;
  }

  const data: Data = getData();

  // Find the new owner's user ID by their email
  const newOwner = data.users.find(user => user.email === userEmail);
  if (!newOwner) {
    return { error: `User with email ${userEmail} does not exist.` };
  }

  const newOwnerId = newOwner.userId;

  if (newOwnerId === authUserId) {
    return { error: 'Cannot transfer quiz to the current owner.' };
  }

  if (data.quizzes.some(quiz => quiz.creatorId === newOwnerId && quiz.name === data.quizzes[quizId - 1].name)) {
    return { error: `Quiz with name ${data.quizzes[quizId - 1].name} already exists for the new owner.` };
  }

  const quiz: Quiz = data.quizzes.find(q => q.quizId === quizId);

  quiz.creatorId = newOwnerId;
  quiz.timeLastEdited = Math.floor(Date.now() / 1000);

  setData(data);
  return {};
>>>>>>> e459295e
}<|MERGE_RESOLUTION|>--- conflicted
+++ resolved
@@ -1,7 +1,6 @@
 import {
   getData, setData, Data, Quiz, Question,
-  EmptyObject, ErrorObject, INVALID,
-  ErrorObjectNumber, OK, UNAUTHORIZED
+  EmptyObject, ErrorObject, INVALID
 } from './dataStore';
 import { findUserId } from './auth';
 
@@ -28,23 +27,6 @@
   duration: number,
 }
 
-<<<<<<< HEAD
-export interface QuizTrashReturn {
-  quizzes: Array<{
-    quizId: number;
-    name: string;
-  }>;
-  status?: number
-}
-
-export function validateQuizId(quizId: number): true | ErrorObject {
-  const data: Data = getData();
-
-  const quiz: Quiz | undefined = data.quizzes.find(quiz => quiz.quizId === quizId);
-  if (!quiz) {
-    return { error: `QuizId ${quizId} is not valid.` };
-  }
-=======
 export interface QuizViewTrashReturn {
   quizzes: Array<
     {
@@ -53,7 +35,6 @@
     }
   >;
 }
->>>>>>> e459295e
 
 export interface QuizTransfer {
   token: string;
@@ -84,7 +65,7 @@
  *
  * @return {object} - Returns the details of the quiz
  */
-export function adminQuizList(token: string): QuizListReturn | ErrorObjectNumber | ErrorObject {
+export function adminQuizList(token: string): QuizListReturn | ErrorObject {
   const authUserId: number = findUserId(token);
   if (authUserId === INVALID) {
     return { error: `Invalid token ${token}.` };
@@ -141,8 +122,7 @@
     timeLastEdited: Math.floor(Date.now() / 1000),
     numQuestions: 0,
     questions: [],
-    duration: 0,
-    isTrashed: false
+    duration: 0
   };
 
   data.quizzes.push(newQuiz);
@@ -309,20 +289,6 @@
   return {};
 }
 
-<<<<<<< HEAD
-export function adminQuizTrash(token: string): QuizTrashReturn | ErrorObjectNumber {
-  const data = getData();
-  const session = data.sessions.sessionIds.find(session => session.token === token);
-  if (!session) {
-    return { error: 'Invalid token', status: UNAUTHORIZED };
-  }
-
-  const userId = session.userId;
-  const trashedQuizzes = data.quizzes
-    .filter(quiz => quiz.creatorId === userId && quiz.isTrashed)
-    .map(({ quizId, name }) => ({ quizId, name }));
-  return { quizzes: trashedQuizzes, status: OK };
-=======
 /**
  * This function restores a quiz from the trash back to active quizzes.
  *
@@ -406,5 +372,4 @@
 
   setData(data);
   return {};
->>>>>>> e459295e
 }