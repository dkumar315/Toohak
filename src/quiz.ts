--- conflicted
+++ resolved
@@ -3,6 +3,7 @@
   EmptyObject, ErrorObject, INVALID
 } from './dataStore';
 import { findUserId } from './auth';
+// import { error } from 'console';
 
 const MAX_DESCRIPTION_LENGTH: number = 100;
 const MIN_NAME_LENGTH: number = 3;
@@ -28,35 +29,16 @@
   thumbnailUrl: string,
 }
 
-<<<<<<< HEAD
-export interface QuizTransfer {
-  token: string;
-  quizId: number;
-  userEmail: string;
-}
-
-
-
-=======
->>>>>>> e4590f8c
 export function validateQuiz(authUserId: number, quizId: number): true | ErrorObject {
   const data: Data = getData();
 
   const quiz: Quiz | undefined = data.quizzes.find(quiz => quiz.quizId === quizId);
   if (!quiz) {
-<<<<<<< HEAD
-    return { error: `Invalid Quiz quizId ${quizId} does not exist.` };
-  }
-
-  if (quiz.creatorId !== authUserId) {
-    return { error: `UserId ${authUserId} does not own quizId ${quizId}.` };
-=======
-    throw new Error(`Invalid quizId ${quizId} does not exist.`);
+    throw new Error(`Invalid quiz: quizId ${quizId} does not exist.`);
   }
 
   if (quiz.creatorId !== authUserId) {
     throw new Error(`UserId ${authUserId} does not own quizId ${quizId}.`);
->>>>>>> e4590f8c
   }
 
   return true;
@@ -131,12 +113,8 @@
     questionCounter: 0,
     questions: [],
     duration: 0,
-<<<<<<< HEAD
-    sessions: [],
+    sessionIds: [],
     thumbnailUrl: ''
-=======
-    sessionIds: []
->>>>>>> e4590f8c
   };
 
   data.quizzes.push(newQuiz);
@@ -468,21 +446,20 @@
   const authUserId = findUserId(token);
 
   if (authUserId === INVALID) {
-    return { error: 'Invalid token' };
-  }
-  
+    throw new Error('Invalid token');
+  }
 
   const validation = validateQuiz(authUserId, quizId);
   if (validation !== true) {
-    return validation;
+    throw new Error(validation.error);
   }
 
   if (!imgUrl.startsWith('http://') && !imgUrl.startsWith('https://')) {
-    return { error: 'The imgUrl does not begin with "http://" or "https://"' };
+    throw new Error('The imgUrl does not begin with "http://" or "https://"');
   }
 
   if (!/\.(jpg|jpeg|png)$/i.test(imgUrl)) {
-    return { error: 'The imgUrl does not end with one of the following filetypes: jpg, jpeg, png' };
+    throw new Error('The imgUrl does not end with one of the following filetypes: jpg, jpeg, png');
   }
 
   const data = getData();
@@ -495,5 +472,5 @@
     return true;
   }
 
-  return { error: `QuizId ${quizId} does not exist.` };
+  throw new Error(`QuizId ${quizId} does not exist.`);
 }