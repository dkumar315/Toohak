import {
  setData, getData, INVALID, Colours,
  Data, Colour, Quiz, Question, Answer, ErrorObject, EmptyObject
} from './dataStore';
import { findUserId } from './auth';

export enum QuestionLimit {
  MIN_LEN = 5,
  MAX_LEN = 50
}

export enum AnswersLimit {
  MIN_COUNT = 2,
  MAX_COUNT = 6,
  MIN_STR_LEN = 1,
  MAX_STR_LEN = 30
}

export enum DurationLimit {
  MIN_QUESTION_SECS = 1,
  MIN_QUIZ_SUM_MINS = 3,
  MINS_TO_SECS = 60,
}
export const MAX_DURATIONS_SECS =
  DurationLimit.MIN_QUIZ_SUM_MINS * DurationLimit.MINS_TO_SECS;

export enum PointsLimit {
  MIN_NUM = 1,
  MAX_NUM = 10,
}

interface IsValid {
  isValid: boolean;
  quizIndex?: number;
  questionIndex?: number;
  errorMsg?: string;
}

export interface QuestionBody {
  question: string;
  duration: number;
  points: number;
  answers: AnswerInput[];
}

export interface AnswerInput {
  answer: string;
  correct: boolean;
}

export interface QuestionIdReturn {
  questionId: number;
}

export interface NewQuestionIdReturn {
  newQuestionId: number;
}

enum QuestionOperation {
  CREATE,
  UPDATE,
  DUPLICATE,
  MOVE,
  DELETE
}

/**
 * Create a new stub question for a particular quiz,
 * the timeLastEdited of quiz is set as the same as the question created time,
 * and the colours of all answers of that question are randomly generated.
 *
 * @param {string} token - a unique identifier for a login user
 * @param {number} quizId - a unique identifier for a valid quiz
 * @param {string} questionBody - all user input inforamtion of a question
 *
 * @return {object} quizId - unique identifier for a qiz of a user
 * @return {object} error - token, quizId, or questionBody invalid
 */
export function adminQuizQuestionCreate(token: string, quizId: number,
  questionBody: QuestionBody): QuestionIdReturn | ErrorObject {
  // check token, quizId, no questionId, questionBody
  const isValidObj: IsValid = isValidIds({ token, quizId, questionBody });
  if (!isValidObj.isValid) return { error: isValidObj.errorMsg };

  // if all valid
  const data: Data = getData();
  const quizIndex : number = isValidObj.quizIndex;
  const questionId: number = setQuestion(questionBody, quizIndex,
    data.quizzes[quizIndex].questions.length, QuestionOperation.CREATE);
  return { questionId: questionId };
}

/**
 * Update the relevant details of a particular question within a quiz.
 * the last edited time of quiz is also updated,
 * and the colours of all answers of the question are randomly generated.
 *
 * @param {string} token - a unique identifier for a login user
 * @param {number} quizId - a unique identifier for a valid quiz
 * @param {number} questionId - a unique identifier for a valid question
 * @param {string} questionBody - all user input inforamtion of a question
 *
 * @return {object} empty object - inputs valid, successfully update question
 * @return {object} error - token, quizId, questionId, or questionBody invalid
 */
export function adminQuizQuestionUpdate(token: string, quizId: number,
  questionId: number, questionBody: QuestionBody): EmptyObject | ErrorObject {
  const isValidObj: IsValid = isValidIds({ token, quizId, questionId, questionBody });
  if (!isValidObj.isValid) return { error: isValidObj.errorMsg };

  // if all inputs valid, update the question
  setQuestion(questionBody, isValidObj.quizIndex, isValidObj.questionIndex,
    QuestionOperation.UPDATE);
  return {};
}

/**
 * Delete a particular question from a quiz.
 * When this route is called, the timeLastEdited is updated.
 *
 * @param {string} token - a unique identifier for a login user
 * @param {number} quizId - a unique identifier for a valid quiz
 * @param {number} questionId - a unique identifier for a valid question
 *
 * @return {object} empty object - inputs valid, successfully delete question
 * @return {object} error - token, quizId, or questionId invalid
 */
export function adminQuizQuestionDelete(token: string, quizId: number,
  questionId: number): EmptyObject | ErrorObject {
  const isValidObj: IsValid = isValidIds(token, quizId, questionId, null);
  if (!isValidObj.isValid) return { error: isValidObj.errorMsg };

  const data: Data = getData();
  const quiz = data.quizzes[isValidObj.quizIndex];

  quiz.questions.splice(isValidObj.questionIndex, 1);
  quiz.numQuestions -= 1;

  quiz.duration = quiz.questions.reduce((total, question) => total + question.duration, 0);
  quiz.timeLastEdited = timeStamp();

  setData(data);
  return {};
}

/**
 * Move a question from one particular position in the quiz to another.
 * When this route is called, the timeLastEdited is updated.
 *
 * @param {string} token - a unique identifier for a login user
 * @param {number} quizId - a unique identifier for a valid quiz
 * @param {number} questionId - a unique identifier for a valid question
 * @param {number} newPosition - new position for the question
 *
 * @return {object} empty object - inputs valid, successfully move question
 * @return {object} error - token, quizId, questionId, or newPosition invalid
 */
export function adminQuizQuestionMove(token: string, quizId: number,
  questionId: number, newPosition: number): EmptyObject | ErrorObject {
  const isValidObj: IsValid = isValidIds(token, quizId, questionId, null);
  if (!isValidObj.isValid) return { error: isValidObj.errorMsg };

  const data: Data = getData();
  const quiz = data.quizzes[isValidObj.quizIndex];

  if (newPosition < 0 || newPosition >= quiz.questions.length) {
    return {
      error: `Invalid newPosition number: ${newPosition}. 
      It must be between 0 and ${quiz.questions.length - 1}.`
    };
  }

  if (isValidObj.questionIndex === newPosition) {
    return {
      error: `The question is already at position ${newPosition}.`
    };
  }

  const [movedQuestion] = quiz.questions.splice(isValidObj.questionIndex, 1);
  quiz.questions.splice(newPosition, 0, movedQuestion);
  quiz.timeLastEdited = timeStamp();

  setData(data);
  return {};
}

/**
 * Duplicate a question after where the source question is
 * if current quiz duration exceeds 3 mins, return error (BAD_REQUEST)
 *
 * @param {string} token - a unique identifier for a login user
 * @param {number} quizId - a unique identifier for a valid quiz
 * @param {number} questionId - a unique identifier for a valid question
 *
 * @return {object} empty object - inputs valid, successfully update question
 * @return {object} error - token, quizId, or questionId invalid
 */
export function adminQuizQuestionDuplicate(token: string, quizId: number,
  questionId: number): NewQuestionIdReturn | ErrorObject {
  const isValidObj: IsValid = isValidIds({ token, quizId, questionId });
  if (!isValidObj.isValid) return { error: isValidObj.errorMsg };

  // new question is add after the source question
  const data: Data = getData();
  const { quizIndex, questionIndex } = isValidObj;

  const quiz: Quiz = data.quizzes[isValidObj.quizIndex];
  if (quiz.duration > MAX_DURATIONS_SECS) {
<<<<<<< HEAD
    return { error: `Invalid current quiz durations number: ${quiz.duration}` };
=======
    return {
      error: `Invalid current quiz durations number: ${quiz.duration}
    exceeds ${DurationLimit.MIN_QUIZ_SUM_MINS} minutes.`
    };
>>>>>>> 8a0037ba
  }

  const newQuestionId: number = setQuestion(quiz.questions[questionIndex],
    quizIndex, questionIndex + 1, QuestionOperation.DUPLICATE);
  return { newQuestionId };
}

/**
 * Check if a given quizId is exist and own by the current authorized User
 *
 * @param {number} quizId - a unique identifier for a valid quiz
 * @param {number} authUserId - a unique identifier for a login user
 *
 * @return {object} isValidObj - check inputs and strore indexes when all valid
 * isValid: boolean - whether the token, quizId and questionId is valid
 * quizIndex: number - when isValid is true, corresponding index in the quizzes
 * questionIndex: number - when isValid is true, corresponding index in the quiz
 * errorMsg: string - if token, questionId or quizId invalid
 */
function isValidIds(params: { token: string, quizId: number, questionId?: number,
  questionBody?: QuestionBody }): IsValid {
  const { token, quizId, questionId, questionBody } = params;
  // check token
  const userId: number = findUserId(token);
  if (userId === INVALID) {
    return isValidErrorReturn(`Invalid token string: ${token} not exists.`);
  }

  // check quizId
  const isValidObj: IsValid = findQuizIndex(quizId, userId);
  if (!isValidObj.isValid) return isValidObj;

  const data: Data = getData();
  const quiz: Quiz = data.quizzes[isValidObj.quizIndex];

  // check questionId
  if (questionId !== undefined) {
    const isValidQuestionId: IsValid = findQuestionIndex(isValidObj.quizIndex, questionId);
    if (!isValidQuestionId.isValid) return isValidQuestionId;
    isValidObj.questionIndex = isValidQuestionId.questionIndex;
  }

  if (questionBody !== undefined) {
    let duration: number = quiz.duration;
    if (questionId !== undefined) duration -= quiz.questions[isValidObj.questionIndex].duration;
    const isValidQuestion: IsValid = isValidQuestionBody(questionBody, duration);
    if (!isValidQuestion.isValid) return isValidQuestion;
  }

  return isValidObj;
}

/**
 * Check if a given quizId is exist and own by the current authorized User
 *
 * @param {number} quizId - a unique identifier for a valid quiz
 * @param {number} authUserId - a unique identifier for a login user
 *
 * @return {object} isValidQuizIdObj - includes:
 * isValid: boolean - identify whether the quizId is found and own by the user
 * quizIndex: number - if quizId valid, quizIndex, otherwise index === INVALID
 * errorMsg: string - if quizId not found, or not own by current user
 */
function findQuizIndex(quizId: number, authUserId: number): IsValid {
  const data: Data = getData();
  const quizIndex: number = data.quizzes.findIndex(quiz =>
    quiz.quizId === quizId);

  // userId not exist
  if (quizIndex === INVALID) {
    return isValidErrorReturn(`Invalid quizId number: ${quizId} not exists.`);
  }

  // user does not own the quiz
  if (data.quizzes[quizIndex].creatorId !== authUserId) {
    return isValidErrorReturn(`Invalid quizId number: ${quizId} access denied.`);
  }

  return { isValid: true, quizIndex };
}

/**
 * Check if a given questionId is exist
 *
 * @param {number} quizIndex - where the quiz is located
 * @param {number} questionId - a unique identifier for an exist question
 *
 * @return {object} isValidQuestion - includes isValid and (index or errorMsg)
 * isValid: boolean - unique identifier for a quiz of a user
 * questionIndex: number - set isValidObj.questionId if questionId is valid
 * errorMsg: string - if questionId invalid or null, i.e. isValid is false
 */
function findQuestionIndex(quizIndex: number, questionId: number): IsValid {
  const data: Data = getData();
  const quiz: Quiz = data.quizzes[quizIndex];
  const questionIndex: number = quiz.questions.findIndex(quiz =>
    quiz.questionId === questionId);

  return questionIndex !== INVALID
    ? { isValid: true, questionIndex }
    : { isValid: false, errorMsg: `Invalid questionId number: ${questionId}.` };
}

/**
 * Check if input questionBody meets the requirement
 *
 * @param {object} questionBody - include question, duration, points and answers
 *
 * @return {object} isValidQuestion - includes isValid or and errorMsg
 * isValid: boolean - true if requirements all satisfied
 * errorMsg: ErrorObject - isValid is false, an errorMsg will be set
 */
function isValidQuestionBody(questionBody: QuestionBody,
  quizDuration: number): IsValid {
  if (questionBody === null) {
    return isValidErrorReturn('Invalid questionBody object: null.');
  }
  const { question, duration, points, answers } = questionBody;

<<<<<<< HEAD
  if (question.length < QuestionLimit.MinLen ||
    question.length > QuestionLimit.MaxLen) {
    return isValidErrorReturn(`Invalid question length: ${question.length}.`);
  }

  if (answers.length < AnswersLimit.MinCount ||
    answers.length > AnswersLimit.MaxCount) {
    return isValidErrorReturn(`Invalid answers number: ${answers.length}.`);
=======
  if (question.length < QuestionLimit.MIN_LEN ||
    question.length > QuestionLimit.MAX_LEN) {
    // Question string has less than 5 or greater than 50 characters
    errorMsg = `Invalid question string Len: ${question.length}.`;
    return { isValid, errorMsg };
  }

  if (answers.length < AnswersLimit.MIN_COUNT ||
    answers.length > AnswersLimit.MAX_COUNT) {
    // question has more than 6 answers or less than 2 answers
    errorMsg = `Invalid answers number: ${answers.length}.`;
    return { isValid, errorMsg };
>>>>>>> 8a0037ba
  }

  if (duration < DurationLimit.MIN_QUESTION_SECS ||
    quizDuration + duration > MAX_DURATIONS_SECS) {
    return isValidErrorReturn(`Invalid duration number: ${duration}.`);
  }

<<<<<<< HEAD
  if (points < PointsLimit.MinNum || points > PointsLimit.MaxNum) {
    return isValidErrorReturn(`Invalid points number: ${points}.`);
=======
  if (points < PointsLimit.MIN_NUM || points > PointsLimit.MAX_NUM) {
    // points awarded are less than 1 or greater than 10
    errorMsg = `Invalid points number: ${points}.`;
    return { isValid, errorMsg };
>>>>>>> 8a0037ba
  }

  if (points < PointsLimit.MinNum || points > PointsLimit.MaxNum) {
    return isValidErrorReturn(`Invalid points number: ${points}.`);
  }

  return isValidAnswer(answers);
}

/**
 * check if answers have correct answers, and !isDuplicateAnswer
 * isDuplicateAnswer is CASE SENSITIVE
 *
 * @param {array} answers - an array of answer string of questionBody
 *
 * @return {boolean} true - if no answer strings are duplicates of another
 */
function isValidAnswer(answers: AnswerInput[]): IsValid {
  const invalidAnswerLen: boolean = answers.some((answerBody: AnswerInput) =>
<<<<<<< HEAD
    answerBody.answer.length < AnswersLimit.MinStrLen ||
    answerBody.answer.length > AnswersLimit.MaxStrLen);
  if (invalidAnswerLen) {
    return isValidErrorReturn(
      'Invalid answers object, answer string length number(s) invalid.');
  }
=======
    answerBody.answer.length < AnswersLimit.MIN_STR_LEN ||
    answerBody.answer.length > AnswersLimit.MAX_STR_LEN);
>>>>>>> 8a0037ba

  const uniqueAnswers: Set<string> = new Set(answers
    .map((answerBody: AnswerInput) => answerBody.answer));
  const hasDuplicateAnswer: boolean = uniqueAnswers.size !== answers.length;
  if (hasDuplicateAnswer) {
    return isValidErrorReturn(
      'Invalid answers object, answer string(s) not unique.');
  }

  const hasCorrectAnswer = answers.some((answerBody: AnswerInput) =>
    answerBody.correct);
  if (!hasCorrectAnswer) {
    return isValidErrorReturn(
      'Invalid answers object, answers has no correct answer.');
  }

  return { isValid: true };
}

/**
 * Return an object of { isValid, errorMsg } for isValid function when invalid
 *
 * @return {object} isValidObj - an object contains errorMsg
 */
function isValidErrorReturn (errorMsg: string): IsValid {
  return { isValid: false, errorMsg };
}

/**
 * Randomly generate a colour for an answer of a question
 * when a quiz question is created or updated
 *
 * @return {string} color - a name of a random color
 */
function generateRandomColor(): Colour {
  const colours: Colour[] = Object.values(Colours);
  const randomIndex: number = Math.floor(Math.random() * colours.length);
  return colours[randomIndex];
}

/**
 * generate a timeStamp for a quiz when a question is created or updated
 *
 * @return {string} questionId - a name of a random color
 */
const timeStamp = (): number => Math.floor(Date.now() / 1000);

/**
 * set data to corresponding location, if isCreateNew is true, a new question
 * wil be create, otherwise, it will replace the question in questionIndex
 *
 * @param {object} questionBody - an object contains all info, expect valid
 * @param {number} quizIndex - the index of quiz the question locate
 * @param {number} questionIndex - the index of question in the quiz,
 *                 if isCreate, questionIndex = quiz.questions.length
 * @param {number} isCreate - FALSE if add a new question, otherwise update
 *
 * @return {string} questionId - a global unique identifier of question
 */
function setQuestion(questionBody: QuestionBody | Question, quizIndex: number,
  questionIndex: number, operation: QuestionOperation): number {
  const data: Data = getData();
  const quiz: Quiz = data.quizzes[quizIndex];
  const isCreate: boolean = (operation === QuestionOperation.CREATE ||
    operation === QuestionOperation.DUPLICATE);

  let questionId: number;
  if (isCreate) {
    data.sessions.questionCounter += 1;
    questionId = data.sessions.questionCounter;
    quiz.numQuestions += 1;
  } else {
    questionId = quiz.questions[questionIndex].questionId;
    quiz.duration -= quiz.questions[questionIndex].duration;
  }

  // set new question
  let newQuestion: Question;
  if (operation === QuestionOperation.DUPLICATE) {
    newQuestion = { ...quiz.questions[questionIndex - 1], questionId };
  } else {
    const { answers: answerBody, ...question } = questionBody;
    const answers: Answer[] = answerBody.map(({ answer, correct }, index) =>
      ({ answerId: index + 1, answer, colour: generateRandomColor(), correct }));
    newQuestion = { questionId, ...question, answers };
  }

  quiz.questions.splice(questionIndex, isCreate ? 0 : 1, newQuestion);
  quiz.duration += newQuestion.duration;
  quiz.timeLastEdited = timeStamp();

  setData(data);
  return questionId;
}<|MERGE_RESOLUTION|>--- conflicted
+++ resolved
@@ -127,7 +127,7 @@
  */
 export function adminQuizQuestionDelete(token: string, quizId: number,
   questionId: number): EmptyObject | ErrorObject {
-  const isValidObj: IsValid = isValidIds(token, quizId, questionId, null);
+  const isValidObj: IsValid = isValidIds({ token, quizId, questionId });
   if (!isValidObj.isValid) return { error: isValidObj.errorMsg };
 
   const data: Data = getData();
@@ -157,7 +157,7 @@
  */
 export function adminQuizQuestionMove(token: string, quizId: number,
   questionId: number, newPosition: number): EmptyObject | ErrorObject {
-  const isValidObj: IsValid = isValidIds(token, quizId, questionId, null);
+  const isValidObj: IsValid = isValidIds({ token, quizId, questionId });
   if (!isValidObj.isValid) return { error: isValidObj.errorMsg };
 
   const data: Data = getData();
@@ -206,14 +206,10 @@
 
   const quiz: Quiz = data.quizzes[isValidObj.quizIndex];
   if (quiz.duration > MAX_DURATIONS_SECS) {
-<<<<<<< HEAD
-    return { error: `Invalid current quiz durations number: ${quiz.duration}` };
-=======
     return {
-      error: `Invalid current quiz durations number: ${quiz.duration}
-    exceeds ${DurationLimit.MIN_QUIZ_SUM_MINS} minutes.`
+      error: `Invalid current quiz durations number: ${quiz.duration} ` +
+      `exceeds ${DurationLimit.MIN_QUIZ_SUM_MINS} minutes.`
     };
->>>>>>> 8a0037ba
   }
 
   const newQuestionId: number = setQuestion(quiz.questions[questionIndex],
@@ -333,29 +329,14 @@
   }
   const { question, duration, points, answers } = questionBody;
 
-<<<<<<< HEAD
-  if (question.length < QuestionLimit.MinLen ||
-    question.length > QuestionLimit.MaxLen) {
-    return isValidErrorReturn(`Invalid question length: ${question.length}.`);
-  }
-
-  if (answers.length < AnswersLimit.MinCount ||
-    answers.length > AnswersLimit.MaxCount) {
-    return isValidErrorReturn(`Invalid answers number: ${answers.length}.`);
-=======
   if (question.length < QuestionLimit.MIN_LEN ||
     question.length > QuestionLimit.MAX_LEN) {
-    // Question string has less than 5 or greater than 50 characters
-    errorMsg = `Invalid question string Len: ${question.length}.`;
-    return { isValid, errorMsg };
+    return isValidErrorReturn(`Invalid question length: ${question.length}.`);
   }
 
   if (answers.length < AnswersLimit.MIN_COUNT ||
     answers.length > AnswersLimit.MAX_COUNT) {
-    // question has more than 6 answers or less than 2 answers
-    errorMsg = `Invalid answers number: ${answers.length}.`;
-    return { isValid, errorMsg };
->>>>>>> 8a0037ba
+    return isValidErrorReturn(`Invalid answers number: ${answers.length}.`);
   }
 
   if (duration < DurationLimit.MIN_QUESTION_SECS ||
@@ -363,18 +344,7 @@
     return isValidErrorReturn(`Invalid duration number: ${duration}.`);
   }
 
-<<<<<<< HEAD
-  if (points < PointsLimit.MinNum || points > PointsLimit.MaxNum) {
-    return isValidErrorReturn(`Invalid points number: ${points}.`);
-=======
   if (points < PointsLimit.MIN_NUM || points > PointsLimit.MAX_NUM) {
-    // points awarded are less than 1 or greater than 10
-    errorMsg = `Invalid points number: ${points}.`;
-    return { isValid, errorMsg };
->>>>>>> 8a0037ba
-  }
-
-  if (points < PointsLimit.MinNum || points > PointsLimit.MaxNum) {
     return isValidErrorReturn(`Invalid points number: ${points}.`);
   }
 
@@ -391,17 +361,12 @@
  */
 function isValidAnswer(answers: AnswerInput[]): IsValid {
   const invalidAnswerLen: boolean = answers.some((answerBody: AnswerInput) =>
-<<<<<<< HEAD
-    answerBody.answer.length < AnswersLimit.MinStrLen ||
-    answerBody.answer.length > AnswersLimit.MaxStrLen);
+    answerBody.answer.length < AnswersLimit.MIN_STR_LEN ||
+    answerBody.answer.length > AnswersLimit.MAX_STR_LEN);
   if (invalidAnswerLen) {
     return isValidErrorReturn(
       'Invalid answers object, answer string length number(s) invalid.');
   }
-=======
-    answerBody.answer.length < AnswersLimit.MIN_STR_LEN ||
-    answerBody.answer.length > AnswersLimit.MAX_STR_LEN);
->>>>>>> 8a0037ba
 
   const uniqueAnswers: Set<string> = new Set(answers
     .map((answerBody: AnswerInput) => answerBody.answer));
