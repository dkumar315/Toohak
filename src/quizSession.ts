import {
<<<<<<< HEAD
  getData, setData, Data, States, Quiz, QuizSession, EmptyObject
=======
  getData, setData, Data, States, INVALID, Quiz, QuizSession,
  EmptyObject,
  ErrorObject
>>>>>>> c7592481
} from './dataStore';
import { isValidIds, IsValid } from './helperFunctions';

export enum SessionLimits {
  AUTO_START_AND_QUESTIONS_NUM_MIN = 0,
  AUTO_START_NUM_MAX = 50,
  ACTIVE_SESSIONS_NUM_MAX = 10,
}

export enum Action {
  NEXT_QUESTION = 'NEXT_QUESTION',
  SKIP_COUNTDOWN = 'SKIP_COUNTDOWN',
  GO_TO_ANSWER = 'GO_TO_ANSWER',
  GO_TO_FINAL_RESULTS = 'GO_TO_FINAL_RESULTS',
  END = 'END'
}

export type QuizSessionId = { sessionId: number };
export type QuizSessions = {
  activeSessions: number[],
  inactiveSessions: number[]
};

/** add a new session copy of current quiz in data.quizSessions
 *
 * @param {object} quiz - origin quiz info
 * @param {number} autoStartNum - the number people to auto start a session
 *
 * @return {number} sessionId - the global unique identifier of a quiz session
 */
const setNewSession = (quiz: Quiz, autoStartNum: number): number => {
  const { sessionIds, questions, questionCounter, ...metaQuiz } = quiz;
  const data: Data = getData();
  const newSession: QuizSession = {
    sessionId: ++data.sessions.quizSessionCounter,
    state: States.LOBBY,
    atQuestion: 0,
    players: [],
    autoStartNum,
    metadata: {
      ...metaQuiz,
      questions: questions.map(question => ({
        ...question,
        playersCorrectList: [],
        averageAnswerTime: 0,
        percentCorrect: 0
      }))
    },
    messages: []
  };
  data.quizSessions.push(newSession);
  quiz.sessionIds.push(newSession.sessionId);

  setData(data);
  return newSession.sessionId;
};

export interface SessionListReturn {
  activeSessions: Array<number>,
  inactiveSessions: Array<number>
}

const sessionTimers: Record<number, ReturnType<typeof setTimeout>> = {};

function clearTimer(sessionId: number) {
  if (sessionTimers[sessionId]) {
    clearTimeout(sessionTimers[sessionId]);
    delete sessionTimers[sessionId];
  }
}

function setTimer(sessionId: number, duration: number, callback: () => void) {
  clearTimer(sessionId);
  sessionTimers[sessionId] = setTimeout(callback, duration * 1000);
}

/**
 * Retrieves active and inactive session ids for a quiz.
 *
 * @param {string} token - A unique identifier for a logged-in user
 * @param {number} quizId - A unique identifier for a valid quiz
 *
 * @returns {object} - An object containing arrays of active and inactive session ids
 * @returns {number[]} activeSessions - An array of active session ids
 * @returns {number[]} inactiveSessions - An array of inactive session ids
 * @throws {Error} - Throws an error if the token or quizId is invalid
 */
<<<<<<< HEAD
export function adminQuizSessionList(token: string, quizId: number) {
  const isValidObj: IsValid = isValidIds(token, quizId, true);
=======
export function adminQuizSessionList(token: string, quizId: number): SessionListReturn | ErrorObject {
  const isValidObj: IsValid = isValidIds(token, quizId);
>>>>>>> c7592481
  if (!isValidObj.isValid) {
    throw new Error(isValidObj.errorMsg);
  }

  const data: Data = getData();

  const activeSessions: Array<number> = data.quizSessions
    .filter(session => session.state !== States.END)
    .map(session => session.sessionId)
    .sort((a, b) => a - b);

  const inactiveSessions: Array<number> = data.quizSessions
    .filter(session => session.state === States.END)
    .map(session => session.sessionId)
    .sort((a, b) => a - b);

  return { activeSessions, inactiveSessions };
}

/**
 * copies a quiz, and start a new session of a quiz
 *
 * @param {string} token - a unique identifier for a login user
 * @param {number} quizId - a unique identifier for a valid quiz
 * @param {number} autoStartNum - number of people to autostart
 *
 * @return {object} quizId - unique identifier for a qiz of a user
 * @throws {Error} error - if token, quizId, or autoStartNum invalid
 */
export const adminQuizSessionCreate = (
  token: string,
  quizId: number,
  autoStartNum: number
): QuizSessionId => {
  const isValidObj: IsValid = isValidIds(token, quizId, true);
  if (!isValidObj.isValid) throw new Error(isValidObj.errorMsg);

  if (autoStartNum < SessionLimits.AUTO_START_AND_QUESTIONS_NUM_MIN ||
    autoStartNum > SessionLimits.AUTO_START_NUM_MAX) {
    throw new Error(`Invalid autoStartNum: ${autoStartNum}.`);
  }

  const data: Data = getData();
  const quiz: Quiz = data.quizzes[isValidObj.quizIndex];
  if (quiz.numQuestions <= SessionLimits.AUTO_START_AND_QUESTIONS_NUM_MIN) {
    throw new Error(`Invalid quiz question number: ${quiz.numQuestions}.`);
  }

  const activeQuizzesNum: number = data.quizSessions.filter((session: QuizSession) =>
    session.state !== States.END &&
      session.metadata.quizId === quizId).length;
  if (activeQuizzesNum >= SessionLimits.ACTIVE_SESSIONS_NUM_MAX) {
    throw new Error(`Invalid activeSessionNum: ${activeQuizzesNum}.`);
  }

  const sessionId: number = setNewSession(quiz, autoStartNum);
  return { sessionId };
};

/**
 * Updates the state of a specific quiz session
 *
 * @param {string} token - a unique identifier for a login user
 * @param {number} quizId - a unique identifier for a valid quiz
 * @param {number} sessionId - a unique identifier for a quiz session
 * @param {Action} action - the action to be performed on the session
 *
 * @return {object} success or error message
 */
export const adminQuizSessionUpdate = (
  token: string,
  quizId: number,
  sessionId: number,
  action: Action
): EmptyObject => {
  const isValidObj: IsValid = isValidIds(token, quizId, false);
  if (!isValidObj.isValid) throw new Error(isValidObj.errorMsg);

  const data: Data = getData();

  const session: QuizSession | undefined = data.quizSessions.find(
    session => session.sessionId === sessionId
  );
  if (!session) {
    throw new Error(`Invalid sessionId: ${sessionId}.`);
  }

  let questionDuration: number;
  switch (action) {
    case Action.NEXT_QUESTION:
      if (session.state !== States.LOBBY &&
          session.state !== States.ANSWER_SHOW &&
          session.state !== States.QUESTION_CLOSE) {
        throw new Error(
          `Cannot perform NEXT_QUESTION action in the current state: ${session.state}.`
        );
      }

      session.state = States.QUESTION_COUNTDOWN;
      questionDuration = session.metadata.questions[session.atQuestion].duration;
      session.atQuestion += 1;
      setData(data);

      clearTimer(session.sessionId);
      setTimer(session.sessionId, 3, () => {
        session.state = States.QUESTION_OPEN;
        setData(data);
        setTimer(session.sessionId, questionDuration, () => {
          session.state = States.QUESTION_CLOSE;
          setData(data);
        });
      });
      break;

    case Action.SKIP_COUNTDOWN:
      if (session.state !== States.QUESTION_COUNTDOWN) {
        throw new Error(
          `Cannot perform SKIP_COUNTDOWN action in the current state: ${session.state}.`
        );
      }

      session.state = States.QUESTION_OPEN;
      setData(data);

      clearTimer(session.sessionId);
      setTimer(session.sessionId, questionDuration, () => {
        session.state = States.QUESTION_CLOSE;
        setData(data);
      });
      break;

    case Action.GO_TO_ANSWER:
      if (session.state !== States.QUESTION_OPEN &&
        session.state !== States.QUESTION_CLOSE) {
        throw new Error(
          `Cannot perform GO_TO_ANSWER action in the current state: ${session.state}.`
        );
      }

      session.state = States.ANSWER_SHOW;
      setData(data);

      clearTimer(session.sessionId);
      break;

    case Action.GO_TO_FINAL_RESULTS:
      if (session.state !== States.ANSWER_SHOW &&
        session.state !== States.QUESTION_CLOSE) {
        throw new Error(
          `Cannot perform GO_TO_FINAL_RESULTS action in the current state: ${session.state}.`
        );
      }

      session.state = States.FINAL_RESULTS;
      setData(data);

      clearTimer(session.sessionId);
      break;

    case Action.END:
      session.state = States.END;
      setData(data);

      clearTimer(session.sessionId);
      break;

    default:
      throw new Error(`Invalid action: ${action}.`);
  }

  setData(data);
  return {};
};<|MERGE_RESOLUTION|>--- conflicted
+++ resolved
@@ -1,11 +1,5 @@
 import {
-<<<<<<< HEAD
   getData, setData, Data, States, Quiz, QuizSession, EmptyObject
-=======
-  getData, setData, Data, States, INVALID, Quiz, QuizSession,
-  EmptyObject,
-  ErrorObject
->>>>>>> c7592481
 } from './dataStore';
 import { isValidIds, IsValid } from './helperFunctions';
 
@@ -93,13 +87,11 @@
  * @returns {number[]} inactiveSessions - An array of inactive session ids
  * @throws {Error} - Throws an error if the token or quizId is invalid
  */
-<<<<<<< HEAD
-export function adminQuizSessionList(token: string, quizId: number) {
+export const adminQuizSessionList = (
+  token: string,
+  quizId: number
+): QuizSessions => {
   const isValidObj: IsValid = isValidIds(token, quizId, true);
-=======
-export function adminQuizSessionList(token: string, quizId: number): SessionListReturn | ErrorObject {
-  const isValidObj: IsValid = isValidIds(token, quizId);
->>>>>>> c7592481
   if (!isValidObj.isValid) {
     throw new Error(isValidObj.errorMsg);
   }
@@ -117,7 +109,7 @@
     .sort((a, b) => a - b);
 
   return { activeSessions, inactiveSessions };
-}
+};
 
 /**
  * copies a quiz, and start a new session of a quiz
