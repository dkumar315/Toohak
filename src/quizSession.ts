import {
  getData, setData, Data, States, Quiz, QuizSession, EmptyObject,
  State,
  Metadata,
  Player
} from './dataStore';
import { isValidIds, IsValid } from './helperFunctions';

export enum SessionLimits {
  AUTO_START_AND_QUESTIONS_NUM_MIN = 0,
  AUTO_START_NUM_MAX = 50,
  ACTIVE_SESSIONS_NUM_MAX = 10,
}

export enum Action {
  NEXT_QUESTION = 'NEXT_QUESTION',
  SKIP_COUNTDOWN = 'SKIP_COUNTDOWN',
  GO_TO_ANSWER = 'GO_TO_ANSWER',
  GO_TO_FINAL_RESULTS = 'GO_TO_FINAL_RESULTS',
  END = 'END'
}

export type QuizSessionId = { sessionId: number };
export type QuizSessions = {
  activeSessions: number[],
  inactiveSessions: number[]
};
export type QuizSessionStatus = {
  state: State,
  atQuestion: number,
  players: Player[],
  metadata: Metadata
};

/** add a new session copy of current quiz in data.quizSessions
 *
 * @param {object} quiz - origin quiz info
 * @param {number} autoStartNum - the number people to auto start a session
 *
 * @return {number} sessionId - the global unique identifier of a quiz session
 */
const setNewSession = (quiz: Quiz, autoStartNum: number): number => {
  const { sessionIds, questions, questionCounter, ...metaQuiz } = quiz;
  const data: Data = getData();
  const newSession: QuizSession = {
    sessionId: ++data.sessions.quizSessionCounter,
    state: States.LOBBY,
    atQuestion: 0,
    players: [],
    autoStartNum,
    metadata: {
      ...metaQuiz,
      questions: questions.map(question => ({
        ...question,
        playersCorrectList: [],
        averageAnswerTime: 0,
        percentCorrect: 0
      }))
    },
    messages: []
  };
  data.quizSessions.push(newSession);
  quiz.sessionIds.push(newSession.sessionId);

  setData(data);
  return newSession.sessionId;
};

export interface SessionListReturn {
  activeSessions: Array<number>,
  inactiveSessions: Array<number>
}

const sessionTimers: Record<number, ReturnType<typeof setTimeout>> = {};

function clearTimer(sessionId: number) {
  if (sessionTimers[sessionId]) {
    clearTimeout(sessionTimers[sessionId]);
    delete sessionTimers[sessionId];
  }
}

function setTimer(sessionId: number, duration: number, callback: () => void) {
  clearTimer(sessionId);
  sessionTimers[sessionId] = setTimeout(callback, duration * 1000);
}

/**
 * Retrieves active and inactive session ids for a quiz.
 *
 * @param {string} token - A unique identifier for a logged-in user
 * @param {number} quizId - A unique identifier for a valid quiz
 *
 * @returns {object} - An object containing arrays of active and inactive session ids
 * @returns {number[]} activeSessions - An array of active session ids
 * @returns {number[]} inactiveSessions - An array of inactive session ids
 * @throws {Error} - Throws an error if the token or quizId is invalid
 */
export const adminQuizSessionList = (
  token: string,
  quizId: number
): QuizSessions => {
  const isValidObj: IsValid = isValidIds(token, quizId, true);
  if (!isValidObj.isValid) {
    throw new Error(isValidObj.errorMsg);
  }

  const data: Data = getData();

  const activeSessions: Array<number> = data.quizSessions
    .filter(session => session.state !== States.END)
    .map(session => session.sessionId)
    .sort((a, b) => a - b);

  const inactiveSessions: Array<number> = data.quizSessions
    .filter(session => session.state === States.END)
    .map(session => session.sessionId)
    .sort((a, b) => a - b);

  return { activeSessions, inactiveSessions };
};

/**
 * copies a quiz, and start a new session of a quiz
 *
 * @param {string} token - a unique identifier for a login user
 * @param {number} quizId - a unique identifier for a valid quiz
 * @param {number} autoStartNum - number of people to autostart
 *
 * @return {object} quizId - unique identifier for a qiz of a user
 * @throws {Error} error - if token, quizId, or autoStartNum invalid
 */
export const adminQuizSessionCreate = (
  token: string,
  quizId: number,
  autoStartNum: number
): QuizSessionId => {
  const isValidObj: IsValid = isValidIds(token, quizId, true);
  if (!isValidObj.isValid) throw new Error(isValidObj.errorMsg);

  if (autoStartNum < SessionLimits.AUTO_START_AND_QUESTIONS_NUM_MIN ||
    autoStartNum > SessionLimits.AUTO_START_NUM_MAX) {
    throw new Error(`Invalid autoStartNum: ${autoStartNum}.`);
  }

  const data: Data = getData();
  const quiz: Quiz = data.quizzes[isValidObj.quizIndex];
  if (quiz.numQuestions <= SessionLimits.AUTO_START_AND_QUESTIONS_NUM_MIN) {
    throw new Error(`Invalid quiz question number: ${quiz.numQuestions}.`);
  }

  const activeQuizzesNum: number = data.quizSessions.filter((session: QuizSession) =>
    session.state !== States.END &&
      session.metadata.quizId === quizId).length;
  if (activeQuizzesNum >= SessionLimits.ACTIVE_SESSIONS_NUM_MAX) {
    throw new Error(`Invalid activeSessionNum: ${activeQuizzesNum}.`);
  }

  const sessionId: number = setNewSession(quiz, autoStartNum);
  return { sessionId };
};

/**
 * Updates the state of a specific quiz session
 *
 * @param {string} token - a unique identifier for a login user
 * @param {number} quizId - a unique identifier for a valid quiz
 * @param {number} sessionId - a unique identifier for a quiz session
 * @param {Action} action - the action to be performed on the session
 *
 * @return {object} success or error message
 * @throws {Error} error - if token, quizId, sessionId or action is invalid
 */
export const adminQuizSessionUpdate = (
  token: string,
  quizId: number,
  sessionId: number,
  action: Action
): EmptyObject => {
  const isValidObj: IsValid = isValidIds(token, quizId, false);
  if (!isValidObj.isValid) throw new Error(isValidObj.errorMsg);

  const data: Data = getData();

  const session: QuizSession | undefined = data.quizSessions.find(
    session => session.sessionId === sessionId
  );
  if (!session) {
    throw new Error(`Invalid sessionId: ${sessionId}.`);
  }

  let questionDuration: number;
  switch (action) {
    case Action.NEXT_QUESTION:
      if (session.state !== States.LOBBY &&
          session.state !== States.ANSWER_SHOW &&
          session.state !== States.QUESTION_CLOSE) {
        throw new Error(
          `Cannot perform NEXT_QUESTION action in the current state: ${session.state}.`
        );
      }

      session.state = States.QUESTION_COUNTDOWN;
      questionDuration = session.metadata.questions[session.atQuestion].duration;
      session.atQuestion += 1;
      setData(data);

      clearTimer(session.sessionId);
      setTimer(session.sessionId, 3, () => {
        session.state = States.QUESTION_OPEN;
        setData(data);
        setTimer(session.sessionId, questionDuration, () => {
          session.state = States.QUESTION_CLOSE;
          setData(data);
        });
      });
      break;

    case Action.SKIP_COUNTDOWN:
      if (session.state !== States.QUESTION_COUNTDOWN) {
        throw new Error(
          `Cannot perform SKIP_COUNTDOWN action in the current state: ${session.state}.`
        );
      }

      session.state = States.QUESTION_OPEN;
      setData(data);

      clearTimer(session.sessionId);
      setTimer(session.sessionId, questionDuration, () => {
        session.state = States.QUESTION_CLOSE;
        setData(data);
      });
      break;

    case Action.GO_TO_ANSWER:
      if (session.state !== States.QUESTION_OPEN &&
        session.state !== States.QUESTION_CLOSE) {
        throw new Error(
          `Cannot perform GO_TO_ANSWER action in the current state: ${session.state}.`
        );
      }

      session.state = States.ANSWER_SHOW;
      setData(data);

      clearTimer(session.sessionId);
      break;

    case Action.GO_TO_FINAL_RESULTS:
      if (session.state !== States.ANSWER_SHOW &&
        session.state !== States.QUESTION_CLOSE) {
        throw new Error(
          `Cannot perform GO_TO_FINAL_RESULTS action in the current state: ${session.state}.`
        );
      }

      session.state = States.FINAL_RESULTS;
      setData(data);

      clearTimer(session.sessionId);
      break;

    case Action.END:
      session.state = States.END;
      setData(data);

      clearTimer(session.sessionId);
      break;

    default:
      throw new Error(`Invalid action: ${action}.`);
  }

  setData(data);
  return {};
};

/**
<<<<<<< HEAD
 * Retrieves the status of a specific quiz session
 *
 * @param {string} token - A unique identifier for a logged-in user
 * @param {number} quizId - A unique identifier for a valid quiz
 * @param {number} sessionId - A unique identifier for a quiz session
 *
 * @returns {object} - An object containing the status of the quiz session
 * @throws {Error} - Throws an error if the token, quizId, or sessionId is invalid
 */
export const adminQuizSessionStatus = (
  token: string,
  quizId: number,
  sessionId: number
): QuizSessionStatus => {
  const isValidObj: IsValid = isValidIds(token, quizId, false);
=======
 * Retrieves the final results for a completed quiz session.
 *
 * @param {string} token - A unique identifier for a login user.
 * @param {number} quizId - A unique identifier for a valid quiz.
 * @param {number} sessionId - A unique identifier for a valid session.
 *
 * @returns {object} - An object containing users ranked by score and question results.
 * @throws {Error} - Throws an error if the token, quizId, or sessionId is invalid, or if the session is not in FINAL_RESULTS state.
 */
export function adminQuizSessionResults(token: string, quizId: number, sessionId: number) {
  const isValidObj = isValidIds(token, quizId);
>>>>>>> b1f0c3b0
  if (!isValidObj.isValid) {
    throw new Error(isValidObj.errorMsg);
  }

  const data: Data = getData();
<<<<<<< HEAD

  const session: QuizSession | undefined = data.quizSessions.find(
    session => session.sessionId === sessionId
  );
  if (!session) {
    throw new Error(`Invalid sessionId: ${sessionId}.`);
  }

  if (session.metadata.quizId !== quizId) {
    throw new Error('Session Id does not refer to a valid session within this quiz');
  }

  const { state, atQuestion, players, metadata } = session;
  return { state, atQuestion, players, metadata };
};
=======
  const quiz = data.quizzes[isValidObj.quizIndex];
  if (!quiz) {
    throw new Error(`Invalid quizId number: ${quizId}`);
  }

  const session = data.quizSessions.find(s => s.sessionId === sessionId && s.metadata.quizId === quizId);
  if (!session) {
    throw new Error(`Invalid sessionId number: ${sessionId}`);
  }

  if (session.state !== States.FINAL_RESULTS) {
    throw new Error('Session is not in FINAL_RESULTS state');
  }

  const usersRankedByScore = session.players
    .map(player => ({ name: player.name, score: player.score }))
    .sort((a, b) => b.score - a.score);

  const questionResults = session.metadata.questions.map(question => ({
    questionId: question.questionId,
    playersCorrectList: question.playersCorrectList,
    averageAnswerTime: question.averageAnswerTime,
    percentCorrect: question.percentCorrect
  }));

  return {
    usersRankedByScore,
    questionResults
  };
}
>>>>>>> b1f0c3b0
<|MERGE_RESOLUTION|>--- conflicted
+++ resolved
@@ -1,3 +1,4 @@
+import { Session } from 'inspector';
 import {
   getData, setData, Data, States, Quiz, QuizSession, EmptyObject,
   State,
@@ -31,6 +32,18 @@
   players: Player[],
   metadata: Metadata
 };
+export type QuizSessionResults = {
+  usersRankedByScore: Array<{
+    name: string,
+    score: number
+  }>, 
+  questionResults: Array<{ 
+    questionId: number,
+    playersCorrectList: string[],
+    averageAnswerTime: number,
+    percentCorrect: number
+  }> 
+}
 
 /** add a new session copy of current quiz in data.quizSessions
  *
@@ -277,7 +290,6 @@
 };
 
 /**
-<<<<<<< HEAD
  * Retrieves the status of a specific quiz session
  *
  * @param {string} token - A unique identifier for a logged-in user
@@ -293,25 +305,11 @@
   sessionId: number
 ): QuizSessionStatus => {
   const isValidObj: IsValid = isValidIds(token, quizId, false);
-=======
- * Retrieves the final results for a completed quiz session.
- *
- * @param {string} token - A unique identifier for a login user.
- * @param {number} quizId - A unique identifier for a valid quiz.
- * @param {number} sessionId - A unique identifier for a valid session.
- *
- * @returns {object} - An object containing users ranked by score and question results.
- * @throws {Error} - Throws an error if the token, quizId, or sessionId is invalid, or if the session is not in FINAL_RESULTS state.
- */
-export function adminQuizSessionResults(token: string, quizId: number, sessionId: number) {
-  const isValidObj = isValidIds(token, quizId);
->>>>>>> b1f0c3b0
   if (!isValidObj.isValid) {
     throw new Error(isValidObj.errorMsg);
   }
 
   const data: Data = getData();
-<<<<<<< HEAD
 
   const session: QuizSession | undefined = data.quizSessions.find(
     session => session.sessionId === sessionId
@@ -327,7 +325,28 @@
   const { state, atQuestion, players, metadata } = session;
   return { state, atQuestion, players, metadata };
 };
-=======
+
+/**
+ * Retrieves the final results for a completed quiz session.
+ *
+ * @param {string} token - A unique identifier for a login user.
+ * @param {number} quizId - A unique identifier for a valid quiz.
+ * @param {number} sessionId - A unique identifier for a valid session.
+ *
+ * @returns {object} - An object containing users ranked by score and question results.
+ * @throws {Error} - Throws an error if the token, quizId, or sessionId is invalid, or if the session is not in FINAL_RESULTS state.
+ */
+export const adminQuizSessionResults = (
+  token: string,
+  quizId: number,
+  sessionId: number
+): QuizSessionResults => {
+  const isValidObj = isValidIds(token, quizId);
+  if (!isValidObj.isValid) {
+    throw new Error(isValidObj.errorMsg);
+  }
+
+  const data: Data = getData();
   const quiz = data.quizzes[isValidObj.quizIndex];
   if (!quiz) {
     throw new Error(`Invalid quizId number: ${quizId}`);
@@ -357,5 +376,4 @@
     usersRankedByScore,
     questionResults
   };
-}
->>>>>>> b1f0c3b0
+}