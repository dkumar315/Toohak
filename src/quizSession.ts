import {
  getData, setData, Data, States, INVALID, Quiz, QuizSession,
  EmptyObject
} from './dataStore';
import {
  findQuizIndex, IsValid
} from './quizQuestion';
import { findUserId } from './auth';

export enum SessionLimits {
  AUTO_START_AND_QUESTIONS_NUM_MIN = 0,
  AUTO_START_NUM_MAX = 50,
  ACTIVE_SESSIONS_NUM_MAX = 10,
}

export enum Action {
  NEXT_QUESTION = 'NEXT_QUESTION',
  SKIP_COUNTDOWN = 'SKIP_COUNTDOWN',
  GO_TO_ANSWER = 'GO_TO_ANSWER',
  GO_TO_FINAL_RESULTS = 'GO_TO_FINAL_RESULTS',
  END = 'END'
}

export type QuizSessionId = { sessionId: number };

const sessionTimers: Record<number, ReturnType<typeof setTimeout>> = {};

function clearTimer(sessionId: number) {
  if (sessionTimers[sessionId]) {
    clearTimeout(sessionTimers[sessionId]);
    delete sessionTimers[sessionId];
  }
}

function setTimer(sessionId: number, duration: number, callback: () => void) {
  clearTimer(sessionId);
  sessionTimers[sessionId] = setTimeout(callback, duration * 1000);
}

/**
 * copies a quiz, and start a new session of a quiz
 *
 * @param {string} token - a unique identifier for a login user
 * @param {number} quizId - a unique identifier for a valid quiz
 * @param {number} autoStartNum - number of people to autostart
 *
 * @return {object} quizId - unique identifier for a qiz of a user
 * @return {object} error - token, quizId, or questionBody invalid
 */
export function adminQuizSessionCreate(token: string, quizId: number,
  autoStartNum: number): QuizSessionId {
  const isValidObj: IsValid = isValidIds(token, quizId);
  if (!isValidObj.isValid) throw new Error(isValidObj.errorMsg);

  if (autoStartNum < SessionLimits.AUTO_START_AND_QUESTIONS_NUM_MIN ||
    autoStartNum > SessionLimits.AUTO_START_NUM_MAX) {
    throw new Error(`Invalid autoStartNum: ${autoStartNum}.`);
  }

  const data: Data = getData();
  const quiz: Quiz = data.quizzes[isValidObj.quizIndex];
  if (quiz.numQuestions <= SessionLimits.AUTO_START_AND_QUESTIONS_NUM_MIN) {
    throw new Error(`Invalid quiz question number: ${quiz.numQuestions}.`);
  }

  const activeQuizzesNum: number = activeSessionsList(data, quizId).activeSessions.length;
  if (activeQuizzesNum >= SessionLimits.ACTIVE_SESSIONS_NUM_MAX) {
    throw new Error(`Invalid activeSessionNum: ${activeQuizzesNum}.`);
  }

  const sessionId: number = setNewSession(data, quiz, autoStartNum);
  return { sessionId };
}

/**
<<<<<<< HEAD
 * Updates the state of a specific quiz session
 *
 * @param {string} token - a unique identifier for a login user
 * @param {number} quizId - a unique identifier for a valid quiz
 * @param {number} sessionId - a unique identifier for a quiz session
 * @param {Action} action - the action to be performed on the session
 *
 * @return {object} success or error message
 */
export function adminQuizSessionUpdate(token: string, quizId: number,
  sessionId: number, action: Action): EmptyObject {
  const isValidObj: IsValid = isValidIds(token, quizId);
  if (!isValidObj.isValid) throw new Error(isValidObj.errorMsg);

  const data: Data = getData();

  const session: QuizSession | undefined = data.quizSessions.find(
    session => session.sessionId === sessionId
  );
  if (!session) {
    throw new Error(`Invalid sessionId: ${sessionId}.`);
  }

  let questionDuration: number;

  switch (action) {
    case Action.NEXT_QUESTION:
      if (session.state !== States.LOBBY &&
          session.state !== States.ANSWER_SHOW &&
          session.state !== States.QUESTION_CLOSE) {
        throw new Error(
          `Cannot perform NEXT_QUESTION action in the current state: ${session.state}.`
        );
      }

      session.state = States.QUESTION_COUNTDOWN;
      session.atQuestion += 1;

      questionDuration = session.metadata.questions[session.atQuestion - 1].duration;
      setData(data);

      clearTimer(session.sessionId);
      setTimer(session.sessionId, 3, () => {
        session.state = States.QUESTION_OPEN;
        setData(data);
        setTimer(session.sessionId, questionDuration, () => {
          session.state = States.QUESTION_CLOSE;
          setData(data);
        });
      });
      break;

    case Action.SKIP_COUNTDOWN:
      if (session.state !== States.QUESTION_COUNTDOWN) {
        throw new Error(
          `Cannot perform SKIP_COUNTDOWN action in the current state: ${session.state}.`
        );
      }

      session.state = States.QUESTION_OPEN;
      setData(data);

      clearTimer(session.sessionId);
      setTimer(session.sessionId, questionDuration, () => {
        session.state = States.QUESTION_CLOSE;
        setData(data);
      });
      break;

    case Action.GO_TO_ANSWER:
      if (session.state !== States.QUESTION_OPEN && session.state !== States.QUESTION_CLOSE) {
        throw new Error(
          `Cannot perform GO_TO_ANSWER action in the current state: ${session.state}.`
        );
      }

      session.state = States.ANSWER_SHOW;
      setData(data);

      // clearTimer(session.sessionId);
      break;

    case Action.GO_TO_FINAL_RESULTS:
      if (session.state !== States.ANSWER_SHOW && session.state !== States.QUESTION_CLOSE) {
        throw new Error(
          `Cannot perform GO_TO_FINAL_RESULTS action in the current state: ${session.state}.`
        );
      }

      session.state = States.FINAL_RESULTS;
      setData(data);

      // clearTimer(session.sessionId);
      break;

    case Action.END:
      session.state = States.END;
      setData(data);

      // clearTimer(session.sessionId);
      break;

    default:
      throw new Error(`Invalid action: ${action}.`);
  }

  setData(data);
  return {};
}

function isValidIds(token: string, quizId: number) {
=======
 * Retrieves active and inactive session ids for a quiz.
 *
 * @param {string} token - A unique identifier for a logged-in user.
 * @param {number} quizId - A unique identifier for a valid quiz.
 *
 * @returns {object} - An object containing arrays of active and inactive session ids.
 * @returns {number[]} activeSessions - An array of active session ids.
 * @returns {number[]} inactiveSessions - An array of inactive session ids.
 * @throws {Error} - Throws an error if the token or quizId is invalid, with an associated status code.
 */
export function adminQuizSessionList(token: string, quizId: number) {
  const isValidObj: IsValid = isValidIds(token, quizId);
  if (!isValidObj.isValid) {
    throw new Error(isValidObj.errorMsg);
  }

  const data: Data = getData();

  const activeSessions = data.quizSessions
    .filter(session => session.state !== States.END)
    .map(session => session.sessionId)
    .sort((a, b) => a - b);

  const inactiveSessions = data.quizSessions
    .filter(session => session.state === States.END)
    .map(session => session.sessionId)
    .sort((a, b) => a - b);

  return { activeSessions, inactiveSessions };
}

function isValidIds(token: string, quizId: number): IsValid {
>>>>>>> c7e7726b
  const authUserId: number = findUserId(token);
  if (authUserId === INVALID) {
    return { isValid: false, errorMsg: `Invalid token string: ${token}` };
  }

  if (quizId <= 0) {
    return { isValid: false, errorMsg: `Invalid quizId number: ${quizId}` };
  }

  const data: Data = getData();
  let isValidQuiz: IsValid = findQuizIndex(data.quizzes, quizId, authUserId);
  if (isValidQuiz.isValid) return isValidQuiz;

  isValidQuiz = findQuizIndex(data.trashedQuizzes, quizId, authUserId);
  if (isValidQuiz.isValid) {
    return { isValid: false, errorMsg: `Invalid quiz in trash: ${quizId}` };
  }

  return { isValid: false, errorMsg: `Invalid quizId number: ${quizId}` };
}

function activeSessionsList(data: Data, quizId: number) {
  const activeSessions: number[] = [];
  if (data.quizSessions.length === 0) {
    return { activeSessions };
  }

  activeSessions.push(...data.quizSessions
    .filter((session: QuizSession) => session.state !== States.END &&
      session.metadata.quizId === quizId)
    .map((session: QuizSession) => session.sessionId));

  return { activeSessions };
}

function setNewSession(data: Data, quiz: Quiz, autoStartNum: number): number {
  const { sessionIds, questions, questionCounter, ...metaQuiz } = quiz;
  const newSession: QuizSession = {
    sessionId: ++data.sessions.quizSessionCounter,
    state: States.LOBBY,
    atQuestion: 0,
    players: [],
    autoStartNum: autoStartNum,
    metadata: {
      ...metaQuiz,
      questions: questions.map(question => ({
        ...question,
        playersCorrectList: [],
        averageAnswerTime: 0,
        percentCorrect: 0
      }))
    },
    messages: []
  };
  data.quizSessions.push(newSession);
  quiz.sessionIds.push(newSession.sessionId);

  setData(data);
  return newSession.sessionId;
}<|MERGE_RESOLUTION|>--- conflicted
+++ resolved
@@ -38,154 +38,6 @@
 }
 
 /**
- * copies a quiz, and start a new session of a quiz
- *
- * @param {string} token - a unique identifier for a login user
- * @param {number} quizId - a unique identifier for a valid quiz
- * @param {number} autoStartNum - number of people to autostart
- *
- * @return {object} quizId - unique identifier for a qiz of a user
- * @return {object} error - token, quizId, or questionBody invalid
- */
-export function adminQuizSessionCreate(token: string, quizId: number,
-  autoStartNum: number): QuizSessionId {
-  const isValidObj: IsValid = isValidIds(token, quizId);
-  if (!isValidObj.isValid) throw new Error(isValidObj.errorMsg);
-
-  if (autoStartNum < SessionLimits.AUTO_START_AND_QUESTIONS_NUM_MIN ||
-    autoStartNum > SessionLimits.AUTO_START_NUM_MAX) {
-    throw new Error(`Invalid autoStartNum: ${autoStartNum}.`);
-  }
-
-  const data: Data = getData();
-  const quiz: Quiz = data.quizzes[isValidObj.quizIndex];
-  if (quiz.numQuestions <= SessionLimits.AUTO_START_AND_QUESTIONS_NUM_MIN) {
-    throw new Error(`Invalid quiz question number: ${quiz.numQuestions}.`);
-  }
-
-  const activeQuizzesNum: number = activeSessionsList(data, quizId).activeSessions.length;
-  if (activeQuizzesNum >= SessionLimits.ACTIVE_SESSIONS_NUM_MAX) {
-    throw new Error(`Invalid activeSessionNum: ${activeQuizzesNum}.`);
-  }
-
-  const sessionId: number = setNewSession(data, quiz, autoStartNum);
-  return { sessionId };
-}
-
-/**
-<<<<<<< HEAD
- * Updates the state of a specific quiz session
- *
- * @param {string} token - a unique identifier for a login user
- * @param {number} quizId - a unique identifier for a valid quiz
- * @param {number} sessionId - a unique identifier for a quiz session
- * @param {Action} action - the action to be performed on the session
- *
- * @return {object} success or error message
- */
-export function adminQuizSessionUpdate(token: string, quizId: number,
-  sessionId: number, action: Action): EmptyObject {
-  const isValidObj: IsValid = isValidIds(token, quizId);
-  if (!isValidObj.isValid) throw new Error(isValidObj.errorMsg);
-
-  const data: Data = getData();
-
-  const session: QuizSession | undefined = data.quizSessions.find(
-    session => session.sessionId === sessionId
-  );
-  if (!session) {
-    throw new Error(`Invalid sessionId: ${sessionId}.`);
-  }
-
-  let questionDuration: number;
-
-  switch (action) {
-    case Action.NEXT_QUESTION:
-      if (session.state !== States.LOBBY &&
-          session.state !== States.ANSWER_SHOW &&
-          session.state !== States.QUESTION_CLOSE) {
-        throw new Error(
-          `Cannot perform NEXT_QUESTION action in the current state: ${session.state}.`
-        );
-      }
-
-      session.state = States.QUESTION_COUNTDOWN;
-      session.atQuestion += 1;
-
-      questionDuration = session.metadata.questions[session.atQuestion - 1].duration;
-      setData(data);
-
-      clearTimer(session.sessionId);
-      setTimer(session.sessionId, 3, () => {
-        session.state = States.QUESTION_OPEN;
-        setData(data);
-        setTimer(session.sessionId, questionDuration, () => {
-          session.state = States.QUESTION_CLOSE;
-          setData(data);
-        });
-      });
-      break;
-
-    case Action.SKIP_COUNTDOWN:
-      if (session.state !== States.QUESTION_COUNTDOWN) {
-        throw new Error(
-          `Cannot perform SKIP_COUNTDOWN action in the current state: ${session.state}.`
-        );
-      }
-
-      session.state = States.QUESTION_OPEN;
-      setData(data);
-
-      clearTimer(session.sessionId);
-      setTimer(session.sessionId, questionDuration, () => {
-        session.state = States.QUESTION_CLOSE;
-        setData(data);
-      });
-      break;
-
-    case Action.GO_TO_ANSWER:
-      if (session.state !== States.QUESTION_OPEN && session.state !== States.QUESTION_CLOSE) {
-        throw new Error(
-          `Cannot perform GO_TO_ANSWER action in the current state: ${session.state}.`
-        );
-      }
-
-      session.state = States.ANSWER_SHOW;
-      setData(data);
-
-      // clearTimer(session.sessionId);
-      break;
-
-    case Action.GO_TO_FINAL_RESULTS:
-      if (session.state !== States.ANSWER_SHOW && session.state !== States.QUESTION_CLOSE) {
-        throw new Error(
-          `Cannot perform GO_TO_FINAL_RESULTS action in the current state: ${session.state}.`
-        );
-      }
-
-      session.state = States.FINAL_RESULTS;
-      setData(data);
-
-      // clearTimer(session.sessionId);
-      break;
-
-    case Action.END:
-      session.state = States.END;
-      setData(data);
-
-      // clearTimer(session.sessionId);
-      break;
-
-    default:
-      throw new Error(`Invalid action: ${action}.`);
-  }
-
-  setData(data);
-  return {};
-}
-
-function isValidIds(token: string, quizId: number) {
-=======
  * Retrieves active and inactive session ids for a quiz.
  *
  * @param {string} token - A unique identifier for a logged-in user.
@@ -217,8 +69,153 @@
   return { activeSessions, inactiveSessions };
 }
 
+/**
+ * copies a quiz, and start a new session of a quiz
+ *
+ * @param {string} token - a unique identifier for a login user
+ * @param {number} quizId - a unique identifier for a valid quiz
+ * @param {number} autoStartNum - number of people to autostart
+ *
+ * @return {object} quizId - unique identifier for a qiz of a user
+ * @return {object} error - token, quizId, or questionBody invalid
+ */
+export function adminQuizSessionCreate(token: string, quizId: number,
+  autoStartNum: number): QuizSessionId {
+  const isValidObj: IsValid = isValidIds(token, quizId);
+  if (!isValidObj.isValid) throw new Error(isValidObj.errorMsg);
+
+  if (autoStartNum < SessionLimits.AUTO_START_AND_QUESTIONS_NUM_MIN ||
+    autoStartNum > SessionLimits.AUTO_START_NUM_MAX) {
+    throw new Error(`Invalid autoStartNum: ${autoStartNum}.`);
+  }
+
+  const data: Data = getData();
+  const quiz: Quiz = data.quizzes[isValidObj.quizIndex];
+  if (quiz.numQuestions <= SessionLimits.AUTO_START_AND_QUESTIONS_NUM_MIN) {
+    throw new Error(`Invalid quiz question number: ${quiz.numQuestions}.`);
+  }
+
+  const activeQuizzesNum: number = activeSessionsList(data, quizId).activeSessions.length;
+  if (activeQuizzesNum >= SessionLimits.ACTIVE_SESSIONS_NUM_MAX) {
+    throw new Error(`Invalid activeSessionNum: ${activeQuizzesNum}.`);
+  }
+
+  const sessionId: number = setNewSession(data, quiz, autoStartNum);
+  return { sessionId };
+}
+
+/**
+ * Updates the state of a specific quiz session
+ *
+ * @param {string} token - a unique identifier for a login user
+ * @param {number} quizId - a unique identifier for a valid quiz
+ * @param {number} sessionId - a unique identifier for a quiz session
+ * @param {Action} action - the action to be performed on the session
+ *
+ * @return {object} success or error message
+ */
+export function adminQuizSessionUpdate(token: string, quizId: number,
+  sessionId: number, action: Action): EmptyObject {
+  const isValidObj: IsValid = isValidIds(token, quizId);
+  if (!isValidObj.isValid) throw new Error(isValidObj.errorMsg);
+
+  const data: Data = getData();
+
+  const session: QuizSession | undefined = data.quizSessions.find(
+    session => session.sessionId === sessionId
+  );
+  if (!session) {
+    throw new Error(`Invalid sessionId: ${sessionId}.`);
+  }
+
+  let questionDuration: number;
+
+  switch (action) {
+    case Action.NEXT_QUESTION:
+      if (session.state !== States.LOBBY &&
+          session.state !== States.ANSWER_SHOW &&
+          session.state !== States.QUESTION_CLOSE) {
+        throw new Error(
+          `Cannot perform NEXT_QUESTION action in the current state: ${session.state}.`
+        );
+      }
+
+      session.state = States.QUESTION_COUNTDOWN;
+      session.atQuestion += 1;
+
+      questionDuration = session.metadata.questions[session.atQuestion - 1].duration;
+      setData(data);
+
+      clearTimer(session.sessionId);
+      setTimer(session.sessionId, 3, () => {
+        session.state = States.QUESTION_OPEN;
+        setData(data);
+        setTimer(session.sessionId, questionDuration, () => {
+          session.state = States.QUESTION_CLOSE;
+          setData(data);
+        });
+      });
+      break;
+
+    case Action.SKIP_COUNTDOWN:
+      if (session.state !== States.QUESTION_COUNTDOWN) {
+        throw new Error(
+          `Cannot perform SKIP_COUNTDOWN action in the current state: ${session.state}.`
+        );
+      }
+
+      session.state = States.QUESTION_OPEN;
+      setData(data);
+
+      clearTimer(session.sessionId);
+      setTimer(session.sessionId, questionDuration, () => {
+        session.state = States.QUESTION_CLOSE;
+        setData(data);
+      });
+      break;
+
+    case Action.GO_TO_ANSWER:
+      if (session.state !== States.QUESTION_OPEN && session.state !== States.QUESTION_CLOSE) {
+        throw new Error(
+          `Cannot perform GO_TO_ANSWER action in the current state: ${session.state}.`
+        );
+      }
+
+      session.state = States.ANSWER_SHOW;
+      setData(data);
+
+      clearTimer(session.sessionId);
+      break;
+
+    case Action.GO_TO_FINAL_RESULTS:
+      if (session.state !== States.ANSWER_SHOW && session.state !== States.QUESTION_CLOSE) {
+        throw new Error(
+          `Cannot perform GO_TO_FINAL_RESULTS action in the current state: ${session.state}.`
+        );
+      }
+
+      session.state = States.FINAL_RESULTS;
+      setData(data);
+
+      clearTimer(session.sessionId);
+      break;
+
+    case Action.END:
+      session.state = States.END;
+      setData(data);
+
+      clearTimer(session.sessionId);
+      break;
+
+    default:
+      throw new Error(`Invalid action: ${action}.`);
+  }
+
+  setData(data);
+  return {};
+}
+
 function isValidIds(token: string, quizId: number): IsValid {
->>>>>>> c7e7726b
   const authUserId: number = findUserId(token);
   if (authUserId === INVALID) {
     return { isValid: false, errorMsg: `Invalid token string: ${token}` };
