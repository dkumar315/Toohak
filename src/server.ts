import express, { json, Request, Response, NextFunction } from 'express';
import { echo } from './newecho';
import morgan from 'morgan';
import config from './config.json';
import cors from 'cors';
import YAML from 'yaml';
import sui from 'swagger-ui-express';
import fs from 'fs';
import path from 'path';
import process from 'process';

// Set up web app
const app = express();
// Use middleware that allows us to access the JSON body of requests
app.use(json());
// Use middleware that allows for access from other domains
app.use(cors());
// for logging errors (print to terminal)
app.use(morgan('dev'));
// for producing the docs that define the API
const file = fs.readFileSync(path.join(process.cwd(), 'swagger.yaml'), 'utf8');
app.get('/', (req: Request, res: Response) => res.redirect('/docs'));
app.use('/docs', sui.serve, sui.setup(YAML.parse(file),
  { swaggerOptions: { docExpansion: config.expandDocs ? 'full' : 'list' } }));

const PORT: number = parseInt(process.env.PORT || config.port);
const HOST: string = process.env.IP || '127.0.0.1';

// ====================================================================
//  ================= WORK IS DONE BELOW THIS LINE ====================
// ====================================================================
import { StatusCodes } from 'http-status-codes';
import { BAD_REQUEST, UNAUTHORIZED, FORBIDDEN } from './dataStore';
import { newEcho } from './newecho';
import {
  adminAuthRegister, adminAuthLogin, adminAuthLogout,
  adminUserDetails, adminUserDetailsUpdate, adminUserPasswordUpdate
} from './auth';
import {
  adminQuizList, adminQuizCreate, adminQuizRemove, adminQuizInfo,
  adminQuizNameUpdate, adminQuizDescriptionUpdate, adminQuizThumbnailUpdate,
  adminQuizTrashList, adminQuizRestore, adminQuizTransfer, adminQuizTrashEmpty
} from './quiz';
import {
  adminQuizQuestionCreate, adminQuizQuestionUpdate,
  adminQuizQuestionDelete, adminQuizQuestionMove, adminQuizQuestionDuplicate
} from './quizQuestion';
import {
<<<<<<< HEAD
  adminQuizSessionList, adminQuizSessionCreate, adminQuizSessionUpdate,
  adminQuizSessionStatus
=======
  adminQuizSessionList, adminQuizSessionCreate,
  adminQuizSessionUpdate, adminQuizSessionResults
>>>>>>> b1f0c3b0
} from './quizSession';
import {
  playerJoin, playerStatus
} from './player';
import { clear } from './other';
// import { request } from 'http';

// ====================================================================
// ============= ROUTES ARE DEFINED BELOW THIS LINE ===================
// ====================================================================

// ====================================================================
//                        example echo
// ====================================================================
// Example get request with error handler (iter3)
app.get('/newecho', (req: Request, res: Response) => {
  res.json(newEcho(req.query.echo as string));
});

// Example get request (iter3)
// app.get('/newecho', (req: Request, res: Response) => {
//   let result: ReturnType<typeof newEcho>;
//   try {
//     result = newEcho(req.query.echo as string);
//     res.json(result);
//   } catch (error: unknown) {
//     res.status(BAD_REQUEST).json({ error: error.message });
//   }
// });

// Example get request (iter2)
app.get('/echo', (req: Request, res: Response) => {
  const result: ReturnType<typeof echo> = echo(req.query.echo as string);
  if ('error' in result) {
    res.status(BAD_REQUEST).json(result);
  } else {
    res.json(result);
  }
});

// ====================================================================
//                          adminAuth
// ====================================================================

// Register an admin user (v1 only)
app.post('/v1/admin/auth/register', (req: Request, res: Response) => {
  const { email, password, nameFirst, nameLast } = req.body;
  res.json(adminAuthRegister(email, password, nameFirst, nameLast));
});

// Login an admin user (v1 only)
app.post('/v1/admin/auth/login', (req: Request, res: Response) => {
  res.json(adminAuthLogin(req.body.email, req.body.password));
});

// Logs out an admin user who has active user session (v1)
app.post('/v1/admin/auth/logout', (req: Request, res: Response) => {
  res.json(adminAuthLogout(req.body.token));
});

// Logs out an admin user who has active user session (v2)
app.post('/v2/admin/auth/logout', (req: Request, res: Response) => {
  res.json(adminAuthLogout(req.header('token')));
});

// ====================================================================
//                          adminUser
// ====================================================================

// Get the details of an admin user (v1)
app.get('/v1/admin/user/details', (req: Request, res: Response) => {
  res.json(adminUserDetails(req.query.token as string));
});

// Get the details of an admin user (v2)
app.get('/v2/admin/user/details', (req: Request, res: Response) => {
  res.json(adminUserDetails(req.header('token')));
});

// Update the details of an admin user (non-password) (v1)
app.put('/v1/admin/user/details', (req: Request, res: Response) => {
  const { token, email, nameFirst, nameLast } = req.body;
  res.json(adminUserDetailsUpdate(token, email, nameFirst, nameLast));
});

// Update the details of an admin user (non-password) (v2)
app.put('/v2/admin/user/details', (req: Request, res: Response) => {
  const token = req.header('token');
  const { email, nameFirst, nameLast } = req.body;
  res.json(adminUserDetailsUpdate(token, email, nameFirst, nameLast));
});

// Update the password of this admin user (v1)
app.put('/v1/admin/user/password', (req: Request, res: Response) => {
  const { token, oldPassword, newPassword } = req.body;
  res.json(adminUserPasswordUpdate(token, oldPassword, newPassword));
});

// Update the password of this admin user (v2)
app.put('/v2/admin/user/password', (req: Request, res: Response) => {
  const token = req.header('token');
  const { oldPassword, newPassword } = req.body;
  res.json(adminUserPasswordUpdate(token, oldPassword, newPassword));
});

// ====================================================================
//                          adminQuiz
// ====================================================================

// List all user's quizzes (v1)
app.get('/v1/admin/quiz/list', (req: Request, res: Response) => {
  res.json(adminQuizList(req.query.token as string));
});

// List all user's quizzes (v2)
app.get('/v2/admin/quiz/list', (req: Request, res: Response) => {
  res.json(adminQuizList(req.header('token')));
});

// Create a new quiz (v1)
app.post('/v1/admin/quiz', (req: Request, res: Response) => {
  const { token, name, description } = req.body;
  res.json(adminQuizCreate(token, name, description));
});

// Create a new quiz (v2)
app.post('/v2/admin/quiz', (req: Request, res: Response) => {
  const token = req.header('token');
  const { name, description } = req.body;
  res.json(adminQuizCreate(token, name, description));
});

// Send a quiz to trash (v1)
app.delete('/v1/admin/quiz/:quizid', (req: Request, res: Response) => {
  const quizId: number = parseInt(req.params.quizid as string);
  res.json(adminQuizRemove(req.query.token as string, quizId));
});

// Send a quiz to trash (v2)
app.delete('/v2/admin/quiz/:quizid', (req: Request, res: Response) => {
  const quizId: number = parseInt(req.params.quizid as string);
  res.json(adminQuizRemove(req.header('token'), quizId));
});

// To view quizzes in trash (v1)
app.get('/v1/admin/quiz/trash', (req: Request, res: Response) => {
  res.json(adminQuizTrashList(req.query.token as string));
});

// To view quizzes in trash (v2)
app.get('/v2/admin/quiz/trash', (req: Request, res: Response) => {
  res.json(adminQuizTrashList(req.header('token')));
});

// Get info about current quiz (v1)
app.get('/v1/admin/quiz/:quizid', (req: Request, res: Response) => {
  const quizId: number = parseInt(req.params.quizid as string);
  res.json(adminQuizInfo(req.query.token as string, quizId));
});

// Get info about current quiz (v2)
app.get('/v2/admin/quiz/:quizid', (req: Request, res: Response) => {
  const quizId: number = parseInt(req.params.quizid as string);
  res.json(adminQuizInfo(req.header('token'), quizId));
});

// Update quiz name (v1)
app.put('/v1/admin/quiz/:quizid/name', (req: Request, res: Response) => {
  const quizId: number = parseInt(req.params.quizid as string);
  res.json(adminQuizNameUpdate(req.body.token, quizId, req.body.name));
});

// Update quiz name (v2)
app.put('/v2/admin/quiz/:quizid/name', (req: Request, res: Response) => {
  const quizId: number = parseInt(req.params.quizid as string);
  res.json(adminQuizNameUpdate(req.header('token'), quizId, req.body.name));
});

// Update quiz description (v1)
app.put('/v1/admin/quiz/:quizid/description', (req: Request, res: Response) => {
  const token: string = req.body.token;
  const quizId: number = parseInt(req.params.quizid as string);
  res.json(adminQuizDescriptionUpdate(token, quizId, req.body.description));
});

// Update quiz description (v2)
app.put('/v2/admin/quiz/:quizid/description', (req: Request, res: Response) => {
  const token: string = req.header('token');
  const quizId: number = parseInt(req.params.quizid as string);
  res.json(adminQuizDescriptionUpdate(token, quizId, req.body.description));
});

// Restore a quiz from trash (v1)
app.post('/v1/admin/quiz/:quizid/restore', (req: Request, res: Response) => {
  const token: string = req.body.token;
  const quizId: number = parseInt(req.params.quizid as string);
  res.json(adminQuizRestore(token, quizId));
});

// Restore a quiz from trash (v2)
app.post('/v2/admin/quiz/:quizid/restore', (req: Request, res: Response) => {
  const token: string = req.header('token');
  const quizId: number = parseInt(req.params.quizid as string);
  res.json(adminQuizRestore(token, quizId));
});

// Permanently delete specific quizzes currently sitting in the trash (v1)
app.delete('/v1/admin/quiz/trash/empty', (req: Request, res: Response) => {
  const token: string = req.query.token as string;
  const quizIds: number[] = (req.query.quizIds as string[]).map(Number);
  return res.json(adminQuizTrashEmpty(token, quizIds));
});

// Permanently delete specific quizzes currently sitting in the trash (v2)
app.delete('/v2/admin/quiz/trash/empty', (req: Request, res: Response) => {
  const token: string = req.header('token');
  const quizIds: number[] = (req.query.quizIds as string[]).map(Number);
  return res.json(adminQuizTrashEmpty(token, quizIds));
});

// Transfer quiz ownership (v1)
app.post('/v1/admin/quiz/:quizid/transfer', (req: Request, res: Response) => {
  const token: string = req.body.token;
  const quizId: number = parseInt(req.params.quizid as string);
  res.json(adminQuizTransfer(token, quizId, req.body.email));
});

// Transfer quiz ownership (v2)
app.post('/v2/admin/quiz/:quizid/transfer', (req: Request, res: Response) => {
  const token: string = req.header('token');
  const quizId: number = parseInt(req.params.quizid as string);
  res.json(adminQuizTransfer(token, quizId, req.body.email));
});

// Update the quiz thumbnail
app.put('/v1/admin/quiz/:quizid/thumbnail', (req: Request, res: Response) => {
  const token = req.header('token') || '';
  const quizId = parseInt(req.params.quizid);
  res.json(adminQuizThumbnailUpdate(quizId, req.body.imgUrl, token));
});

// ====================================================================
//                          adminQuizQuestion
// ====================================================================

// Create quiz question (v1)
app.post('/v1/admin/quiz/:quizid/question',
  (req: Request, res: Response) => {
    const token: string = req.body.token;
    const quizId: number = parseInt(req.params.quizid as string);
    res.json(adminQuizQuestionCreate(token, quizId, req.body.questionBody));
  });

// Create quiz question (v2)
app.post('/v2/admin/quiz/:quizid/question',
  (req: Request, res: Response) => {
    const token: string = req.header('token');
    const quizId: number = parseInt(req.params.quizid as string);
    res.json(adminQuizQuestionCreate(token, quizId, req.body.questionBody));
  });

// Update quiz question (v1)
app.put('/v1/admin/quiz/:quizid/question/:questionid',
  (req: Request, res: Response) => {
    const token: string = req.body.token;
    const quizId: number = parseInt(req.params.quizid as string);
    const questionId: number = parseInt(req.params.questionid as string);
    res.json(adminQuizQuestionUpdate(token, quizId, questionId, req.body.questionBody));
  });

// Update quiz question (v2)
app.put('/v2/admin/quiz/:quizid/question/:questionid',
  (req: Request, res: Response) => {
    const token: string = req.header('token');
    const quizId: number = parseInt(req.params.quizid as string);
    const questionId: number = parseInt(req.params.questionid as string);
    res.json(adminQuizQuestionUpdate(token, quizId, questionId, req.body.questionBody));
  });

// Delete quiz question (v1)
app.delete('/v1/admin/quiz/:quizid/question/:questionid',
  (req: Request, res: Response) => {
    const token: string = req.query.token as string;
    const quizId: number = parseInt(req.params.quizid as string);
    const questionId: number = parseInt(req.params.questionid as string);
    res.json(adminQuizQuestionDelete(token, quizId, questionId));
  });

// Delete quiz question (v2)
app.delete('/v2/admin/quiz/:quizid/question/:questionid',
  (req: Request, res: Response) => {
    const token: string = req.header('token');
    const quizId: number = parseInt(req.params.quizid as string);
    const questionId: number = parseInt(req.params.questionid as string);
    res.json(adminQuizQuestionDelete(token, quizId, questionId));
  });

// Move quiz question (v1)
app.put('/v1/admin/quiz/:quizid/question/:questionid/move',
  (req: Request, res: Response) => {
    const token: string = req.body.token;
    const quizId: number = parseInt(req.params.quizid as string);
    const questionId: number = parseInt(req.params.questionid as string);
    res.json(adminQuizQuestionMove(token, quizId, questionId, req.body.newPosition));
  });

// Move quiz question (v2)
app.put('/v2/admin/quiz/:quizid/question/:questionid/move',
  (req: Request, res: Response) => {
    const token: string = req.header('token');
    const quizId: number = parseInt(req.params.quizid as string);
    const questionId: number = parseInt(req.params.questionid as string);
    res.json(adminQuizQuestionMove(token, quizId, questionId, req.body.newPosition));
  });

// Duplicate quiz question (v1)
app.post('/v1/admin/quiz/:quizid/question/:questionid/duplicate',
  (req: Request, res: Response) => {
    const token: string = req.body.token;
    const quizId: number = parseInt(req.params.quizid as string);
    const questionId: number = parseInt(req.params.questionid as string);
    res.json(adminQuizQuestionDuplicate(token, quizId, questionId));
  });

// Duplicate quiz question (v2)
app.post('/v2/admin/quiz/:quizid/question/:questionid/duplicate',
  (req: Request, res: Response) => {
    const token: string = req.header('token');
    const quizId: number = parseInt(req.params.quizid as string);
    const questionId: number = parseInt(req.params.questionid as string);
    res.json(adminQuizQuestionDuplicate(token, quizId, questionId));
  });

// ====================================================================
//                          adminQuizSession
// ====================================================================

// Get active and inactive session ids for a quiz
app.get('/v1/admin/quiz/:quizid/sessions', (req: Request, res: Response) => {
  const token: string = req.header('token');
  const quizId: number = parseInt(req.params.quizid as string);
  res.json(adminQuizSessionList(token, quizId));
});

// Start a new session for a quiz
app.post('/v1/admin/quiz/:quizid/session/start', (req: Request, res: Response) => {
  const token: string = req.header('token');
  const quizId: number = parseInt(req.params.quizid as string);
  res.json(adminQuizSessionCreate(token, quizId, req.body.autoStartNum));
});

// Update a quiz session state
app.put('/v1/admin/quiz/:quizid/session/:sessionid', (req: Request, res: Response) => {
  const token: string = req.header('token');
  const quizId: number = parseInt(req.params.quizid as string);
  const sessionId: number = parseInt(req.params.sessionid as string);
  res.json(adminQuizSessionUpdate(token, quizId, sessionId, req.body.action));
});

<<<<<<< HEAD
// Get quiz session status
app.get('/v1/admin/quiz/:quizid/session/:sessionid', (req: Request, res: Response) => {
  const token: string = req.header('token');
  const quizId: number = parseInt(req.params.quizid as string);
  const sessionId: number = parseInt(req.params.sessionid as string);
  res.json(adminQuizSessionStatus(token, quizId, sessionId));
=======
// Get the final results for a completed quiz session
app.get('/v1/admin/quiz/:quizid/session/:sessionid/results', (req: Request, res: Response) => {
  try {
    const token = req.header('token');
    const quizId = parseInt(req.params.quizid);
    const sessionId = parseInt(req.params.sessionid);
    const result = adminQuizSessionResults(token, quizId, sessionId);
    res.json(result);
  } catch (error: unknown) {
    res.status(BAD_REQUEST).json({ error: (error as Error).message });
  }
>>>>>>> b1f0c3b0
});

// ====================================================================
//                          player
// ====================================================================

// Allow a guest player to join a session
app.post('/v1/player/join', (req: Request, res: Response) => {
  res.json(playerJoin(req.body.sessionId, req.body.name));
});

// Get the status of a guest player in a session
app.get('/v1/player/:playerid', (req: Request, res: Response) => {
  const playerId: number = parseInt(req.params.playerid as string);
  res.json(playerStatus(playerId));
});

// ====================================================================
//                          other
// ====================================================================

// other
// Reset the state of the application back to the start
app.delete('/v1/clear', (req: Request, res: Response) => {
  res.json(clear());
});

// ====================================================================
//           Errors are thrown in the following order:
//   401 (UNAUTHORIZED), then 403 (FORBIDDEN), then 400 (BAD_REQUEST)
// ====================================================================

// errorHandler
app.use((error: unknown, req: Request, res: Response, next: NextFunction) => {
  let message = `Unknown error: ${error}`;
  let statusCode = StatusCodes.INTERNAL_SERVER_ERROR;

  if (error instanceof Error) {
    message = error.message;
    if (message.includes('token')) {
      statusCode = UNAUTHORIZED;
    } else if (message.includes('quizId')) {
      statusCode = FORBIDDEN;
    } else {
      statusCode = BAD_REQUEST;
    }
  }

  res.status(statusCode).json({ error: message });
});

// ====================================================================
//  ================= WORK IS DONE ABOVE THIS LINE ====================
// ====================================================================

app.use((req: Request, res: Response) => {
  const error = `
    Route not found - This could be because:
      0. You have defined routes below (not above) this middleware in server.ts
      1. You have not implemented the route ${req.method} ${req.path}
      2. There is a typo in either your test or server, e.g. /posts/list in one
         and, incorrectly, /post/list in the other
      3. You are using ts-node (instead of ts-node-dev) to start your server and
         have forgotten to manually restart to load the new changes
      4. You've forgotten a leading slash (/), e.g. you have posts/list instead
         of /posts/list in your server.ts or test file
  `;
  res.status(404).json({ error });
});

// start server
const server = app.listen(PORT, HOST, () => {
  // DO NOT CHANGE THIS LINE
  console.log(`⚡ Server started on port ${PORT} at ${HOST}`);
});

// For coverage, handle Ctrl+C gracefully
process.on('SIGINT', () => {
  server.close(() => {
    console.log('Shutting down server gracefully.');
    process.exit();
  });
});<|MERGE_RESOLUTION|>--- conflicted
+++ resolved
@@ -46,13 +46,9 @@
   adminQuizQuestionDelete, adminQuizQuestionMove, adminQuizQuestionDuplicate
 } from './quizQuestion';
 import {
-<<<<<<< HEAD
-  adminQuizSessionList, adminQuizSessionCreate, adminQuizSessionUpdate,
-  adminQuizSessionStatus
-=======
   adminQuizSessionList, adminQuizSessionCreate,
-  adminQuizSessionUpdate, adminQuizSessionResults
->>>>>>> b1f0c3b0
+  adminQuizSessionUpdate,
+  adminQuizSessionStatus, adminQuizSessionResults
 } from './quizSession';
 import {
   playerJoin, playerStatus
@@ -412,26 +408,20 @@
   res.json(adminQuizSessionUpdate(token, quizId, sessionId, req.body.action));
 });
 
-<<<<<<< HEAD
 // Get quiz session status
 app.get('/v1/admin/quiz/:quizid/session/:sessionid', (req: Request, res: Response) => {
   const token: string = req.header('token');
   const quizId: number = parseInt(req.params.quizid as string);
   const sessionId: number = parseInt(req.params.sessionid as string);
   res.json(adminQuizSessionStatus(token, quizId, sessionId));
-=======
+});
+
 // Get the final results for a completed quiz session
 app.get('/v1/admin/quiz/:quizid/session/:sessionid/results', (req: Request, res: Response) => {
-  try {
-    const token = req.header('token');
-    const quizId = parseInt(req.params.quizid);
-    const sessionId = parseInt(req.params.sessionid);
-    const result = adminQuizSessionResults(token, quizId, sessionId);
-    res.json(result);
-  } catch (error: unknown) {
-    res.status(BAD_REQUEST).json({ error: (error as Error).message });
-  }
->>>>>>> b1f0c3b0
+  const token: string = req.header('token');
+  const quizId: number = parseInt(req.params.quizid as string);
+  const sessionId: number = parseInt(req.params.sessionid as string);
+  res.json(adminQuizSessionResults(token, quizId, sessionId));
 });
 
 // ====================================================================
