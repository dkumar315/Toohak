import express, { json, Request, Response } from 'express';
import { echo } from './newecho';
import morgan from 'morgan';
import config from './config.json';
import cors from 'cors';
import YAML from 'yaml';
import sui from 'swagger-ui-express';
import fs from 'fs';
import path from 'path';
import process from 'process';

// Set up web app
const app = express();
// Use middleware that allows us to access the JSON body of requests
app.use(json());
// Use middleware that allows for access from other domains
app.use(cors());
// for logging errors (print to terminal)
app.use(morgan('dev'));
// for producing the docs that define the API
const file = fs.readFileSync(path.join(process.cwd(), 'swagger.yaml'), 'utf8');
app.get('/', (req: Request, res: Response) => res.redirect('/docs'));
app.use('/docs', sui.serve, sui.setup(YAML.parse(file), { swaggerOptions: { docExpansion: config.expandDocs ? 'full' : 'list' } }));

const PORT: number = parseInt(process.env.PORT || config.port);
const HOST: string = process.env.IP || '127.0.0.1';

// ====================================================================
//  ================= WORK IS DONE BELOW THIS LINE ===================
// ====================================================================
import { BAD_REQUEST, UNAUTHORIZED, FORBIDDEN } from './dataStore';
import {
  adminAuthRegister, adminAuthLogin, adminAuthLogout,
  adminUserDetails, adminUserDetailsUpdate,
  adminUserPasswordUpdate
} from './auth';
import {
  adminQuizList, adminQuizCreate, adminQuizRemove,
  adminQuizInfo, adminQuizNameUpdate,
  adminQuizDescriptionUpdate, adminQuizRestore, adminQuizTransfer
} from './quiz';
import {
  adminQuizQuestionCreate, adminQuizQuestionUpdate,
  adminQuizQuestionDelete, adminQuizQuestionMove, adminQuizQuestionDuplicate
} from './quizQuestion';
import { clear } from './other';

// Routes
// Errors are thrown in the following order:
// 401 (UNAUTHORIZED), then 403 (FORBIDDEN), then 400 (BAD_REQUEST)
//
// Example get request
app.get('/echo', (req: Request, res: Response) => {
  const result = echo(req.query.echo as string);
  if ('error' in result) {
    res.status(BAD_REQUEST).json(result);
  } else {
    res.json(result);
  }
});

// adminAuth
<<<<<<< HEAD
// Register a new admin user.
=======
// Register an admin user
>>>>>>> 72091e8b
app.post('/v1/admin/auth/register', (req: Request, res: Response) => {
  const { email, password, nameFirst, nameLast } = req.body;
  const result = adminAuthRegister(email, password, nameFirst, nameLast);
  if ('error' in result) {
    return res.status(BAD_REQUEST).json(result);
  }
  return res.json(result);
});

<<<<<<< HEAD
// Login an admin user.
=======
// Login an admin user
>>>>>>> 72091e8b
app.post('/v1/admin/auth/login', (req: Request, res: Response) => {
  const { email, password } = req.body;
  const result = adminAuthLogin(email, password);
  if ('error' in result) {
    return res.status(BAD_REQUEST).json(result);
  }
  return res.json(result);
});

<<<<<<< HEAD
// Logout an admin user.
=======
// Logs out an admin user who has active user session
>>>>>>> 72091e8b
app.post('/v1/admin/auth/logout', (req: Request, res: Response) => {
  const { token } = req.body;
  const result = adminAuthLogout(token);
  if ('error' in result) {
    return res.status(UNAUTHORIZED).json(result);
  }
  return res.json(result);
});

// adminUser
<<<<<<< HEAD
// Get the details of an admin user.
=======
// Get the details of an admin user
>>>>>>> 72091e8b
app.get('/v1/admin/user/details', (req: Request, res: Response) => {
  const token = req.query.token as string;
  const result = adminUserDetails(token);
  if ('error' in result) {
    return res.status(UNAUTHORIZED).json(result);
  }
  return res.json(result);
});

<<<<<<< HEAD
// Update the details of an admin user (non-password).
=======
// Update the details of an admin user (non-password)
>>>>>>> 72091e8b
app.put('/v1/admin/user/details', (req: Request, res: Response) => {
  const { token, email, nameFirst, nameLast } = req.body;
  const result = adminUserDetailsUpdate(token, email, nameFirst, nameLast);
  if ('error' in result) {
    if (result.error.includes('token')) {
      return res.status(UNAUTHORIZED).json(result);
    } else {
      return res.status(BAD_REQUEST).json(result);
    }
  }
  return res.json(result);
});

<<<<<<< HEAD
// Update the password of an admin user.
=======
// Update the password of this admin user
>>>>>>> 72091e8b
app.put('/v1/admin/user/password', (req: Request, res: Response) => {
  const { token, oldPassword, newPassword } = req.body;
  const result = adminUserPasswordUpdate(token, oldPassword, newPassword);
  if ('error' in result) {
    if (result.error.includes('token')) {
      return res.status(UNAUTHORIZED).json(result);
    } else {
      return res.status(BAD_REQUEST).json(result);
    }
  }
  return res.json(result);
});

<<<<<<< HEAD
// Reset the state of the application back to the start.
=======
// adminQuiz
// List all user's quizzes
app.get('/v1/admin/quiz/list', (req: Request, res: Response) => {
  const token = req.query.token as string;
  const result = adminQuizList(token);
  if ('error' in result) {
    if (result.error.includes('token')) {
      return res.status(UNAUTHORIZED).json(result);
    } else {
      return res.status(BAD_REQUEST).json(result);
    }
  }
  return res.json(result);
});

// Create a new quiz
app.post('/v1/admin/quiz', (req: Request, res: Response) => {
  const { token, name, description } = req.body;
  const result = adminQuizCreate(token, name, description);
  if ('error' in result) {
    if (result.error.includes('token')) {
      return res.status(UNAUTHORIZED).json(result);
    } else {
      return res.status(BAD_REQUEST).json(result);
    }
  }
  return res.json(result);
});

// Send a quiz to trash
app.delete('/v1/admin/quiz/:quizid', (req: Request, res: Response) => {
  const token = req.query.token as string;
  const quizId = parseInt(req.params.quizid);
  const result = adminQuizRemove(token, quizId);
  if ('error' in result) {
    if (result.error.includes('token')) {
      return res.status(UNAUTHORIZED).json(result);
    } else if (result.error.includes('owner')) {
      return res.status(FORBIDDEN).json(result);
    } else {
      return res.status(BAD_REQUEST).json(result);
    }
  }
  return res.json(result);
});

// Get info about current quiz
app.get('/v1/admin/quiz/:quizid', (req: Request, res: Response) => {
  const token = req.query.token as string;
  const quizId = parseInt(req.params.quizid);
  const result = adminQuizInfo(token, quizId);
  if ('error' in result) {
    if (result.error.includes('token')) {
      return res.status(UNAUTHORIZED).json(result);
    } else if (result.error.includes('owner')) {
      return res.status(FORBIDDEN).json(result);
    } else {
      return res.status(BAD_REQUEST).json(result);
    }
  }
  return res.json(result);
});

// update quiz name
app.put('/v1/admin/quiz/:quizid/name', (req: Request, res: Response) => {
  const { token, name } = req.body;
  const quizId = parseInt(req.params.quizid);
  const result = adminQuizNameUpdate(token, quizId, name);
  if ('error' in result) {
    if (result.error.includes('token')) {
      return res.status(UNAUTHORIZED).json(result);
    } else if (result.error.includes('owner')) {
      return res.status(FORBIDDEN).json(result);
    } else {
      return res.status(BAD_REQUEST).json(result);
    }
  }
  return res.json(result);
});

// update quiz description
app.put('/v1/admin/quiz/:quizid/description', (req: Request, res: Response) => {
  const { token, description } = req.body;
  const quizId = parseInt(req.params.quizid);
  const result = adminQuizDescriptionUpdate(token, quizId, description);
  if ('error' in result) {
    if (result.error.includes('token')) {
      return res.status(UNAUTHORIZED).json(result);
    } else if (result.error.includes('owner')) {
      return res.status(FORBIDDEN).json(result);
    } else {
      return res.status(BAD_REQUEST).json(result);
    }
  }
  return res.json(result);
});

// Restore a quiz from trash
app.post('/v1/admin/quiz/:quizid/restore', (req: Request, res: Response) => {
  const { token } = req.body;
  const quizId = parseInt(req.params.quizid as string);
  const result = adminQuizRestore(token, quizId);
  if ('error' in result) {
    if (result.error.includes('Invalid token')) {
      return res.status(UNAUTHORIZED).json(result);
    } else if (result.error.includes('does not own')) {
      return res.status(FORBIDDEN).json(result);
    } else {
      return res.status(BAD_REQUEST).json(result);
    }
  }
  return res.json(result);
});

// Transfer quiz ownership
app.post('/v1/admin/quiz/:quizid/transfer', (req: Request, res: Response) => {
  const quizId = parseInt(req.params.quizid);
  const { token, userEmail } = req.body;
  const transferData = { token, quizId, userEmail };
  const result = adminQuizTransfer(transferData);
  if ('error' in result) {
    if (result.error.includes('token')) {
      return res.status(UNAUTHORIZED).json(result);
    } else if (result.error.includes('owner')) {
      return res.status(FORBIDDEN).json(result);
    } else {
      return res.status(BAD_REQUEST).json(result);
    }
  }
  return res.json(result);
});

// adminQuizQuestion
// Create quiz question
app.post('/v1/admin/quiz/:quizid/question', (req: Request, res: Response) => {
  const quizId = parseInt(req.params.quizid as string);
  const { token, questionBody } = req.body;

  const result = adminQuizQuestionCreate(token, quizId, questionBody);
  if ('error' in result) {
    if (result.error.includes('token')) {
      return res.status(UNAUTHORIZED).json(result);
    } else if (result.error.includes('quizId')) {
      return res.status(FORBIDDEN).json(result);
    } else {
      return res.status(BAD_REQUEST).json(result);
    }
  }
  return res.json(result);
});

// Update quiz question
app.put('/v1/admin/quiz/:quizid/question/:questionid', (req: Request, res: Response) => {
  const quizId = parseInt(req.params.quizid as string);
  const questionId = parseInt(req.params.questionid as string);
  const { token, questionBody } = req.body;

  const result = adminQuizQuestionUpdate(token, quizId, questionId, questionBody);
  if ('error' in result) {
    if (result.error.includes('token')) {
      return res.status(UNAUTHORIZED).json(result);
    } else if (result.error.includes('quizId')) {
      return res.status(FORBIDDEN).json(result);
    } else {
      return res.status(BAD_REQUEST).json(result);
    }
  }
  return res.json(result);
});

// Delete quiz question
app.delete('/v1/admin/quiz/:quizid/question/:questionid', (req: Request, res: Response) => {
  const quizId = parseInt(req.params.quizid as string);
  const questionId = parseInt(req.params.questionid as string);
  const token = req.query.token as string;

  const result = adminQuizQuestionDelete(token, quizId, questionId);
  if ('error' in result) {
    if (result.error.includes('token')) {
      return res.status(UNAUTHORIZED).json(result);
    } else if (result.error.includes('quizId')) {
      return res.status(FORBIDDEN).json(result);
    } else {
      return res.status(BAD_REQUEST).json(result);
    }
  }

  return res.json(result);
});

// Move quiz question
app.put('/v1/admin/quiz/:quizid/question/:questionid/move', (req: Request, res: Response) => {
  const quizId = parseInt(req.params.quizid as string);
  const questionId = parseInt(req.params.questionid as string);
  const { token, newPosition } = req.body;

  const result = adminQuizQuestionMove(token, quizId, questionId, newPosition);
  if ('error' in result) {
    if (result.error.includes('token')) {
      return res.status(UNAUTHORIZED).json(result);
    } else if (result.error.includes('quizId')) {
      return res.status(FORBIDDEN).json(result);
    } else {
      return res.status(BAD_REQUEST).json(result);
    }
  }

  return res.json(result);
});

// Duplicate quiz question
app.post('/v1/admin/quiz/:quizid/question/:questionid/duplicate', (req: Request, res: Response) => {
  const quizId = parseInt(req.params.quizid as string);
  const questionId = parseInt(req.params.questionid as string);
  const token = req.body.token;

  const result = adminQuizQuestionDuplicate(token, quizId, questionId);
  if ('error' in result) {
    if (result.error.includes('token')) {
      return res.status(UNAUTHORIZED).json(result);
    } else if (result.error.includes('quizId')) {
      return res.status(FORBIDDEN).json(result);
    } else {
      return res.status(BAD_REQUEST).json(result);
    }
  }
  return res.json(result);
});

// other
>>>>>>> 72091e8b
app.delete('/v1/clear', (req: Request, res: Response) => {
  return res.json(clear());
});

// ====================================================================
//  ================= WORK IS DONE ABOVE THIS LINE ===================
// ====================================================================

app.use((req: Request, res: Response) => {
  const error = `
    Route not found - This could be because:
      0. You have defined routes below (not above) this middleware in server.ts
      1. You have not implemented the route ${req.method} ${req.path}
      2. There is a typo in either your test or server, e.g. /posts/list in one
         and, incorrectly, /post/list in the other
      3. You are using ts-node (instead of ts-node-dev) to start your server and
         have forgotten to manually restart to load the new changes
      4. You've forgotten a leading slash (/), e.g. you have posts/list instead
         of /posts/list in your server.ts or test file
  `;
  res.status(404).json({ error });
});

// start server
const server = app.listen(PORT, HOST, () => {
  // DO NOT CHANGE THIS LINE
  console.log(`⚡️ Server started on port ${PORT} at ${HOST}`);
});

// For coverage, handle Ctrl+C gracefully
process.on('SIGINT', () => {
  server.close(() => {
    console.log('Shutting down server gracefully.');
    process.exit();
  });
});<|MERGE_RESOLUTION|>--- conflicted
+++ resolved
@@ -60,11 +60,7 @@
 });
 
 // adminAuth
-<<<<<<< HEAD
-// Register a new admin user.
-=======
 // Register an admin user
->>>>>>> 72091e8b
 app.post('/v1/admin/auth/register', (req: Request, res: Response) => {
   const { email, password, nameFirst, nameLast } = req.body;
   const result = adminAuthRegister(email, password, nameFirst, nameLast);
@@ -74,11 +70,7 @@
   return res.json(result);
 });
 
-<<<<<<< HEAD
-// Login an admin user.
-=======
 // Login an admin user
->>>>>>> 72091e8b
 app.post('/v1/admin/auth/login', (req: Request, res: Response) => {
   const { email, password } = req.body;
   const result = adminAuthLogin(email, password);
@@ -88,11 +80,7 @@
   return res.json(result);
 });
 
-<<<<<<< HEAD
-// Logout an admin user.
-=======
 // Logs out an admin user who has active user session
->>>>>>> 72091e8b
 app.post('/v1/admin/auth/logout', (req: Request, res: Response) => {
   const { token } = req.body;
   const result = adminAuthLogout(token);
@@ -103,11 +91,7 @@
 });
 
 // adminUser
-<<<<<<< HEAD
-// Get the details of an admin user.
-=======
 // Get the details of an admin user
->>>>>>> 72091e8b
 app.get('/v1/admin/user/details', (req: Request, res: Response) => {
   const token = req.query.token as string;
   const result = adminUserDetails(token);
@@ -117,11 +101,7 @@
   return res.json(result);
 });
 
-<<<<<<< HEAD
-// Update the details of an admin user (non-password).
-=======
 // Update the details of an admin user (non-password)
->>>>>>> 72091e8b
 app.put('/v1/admin/user/details', (req: Request, res: Response) => {
   const { token, email, nameFirst, nameLast } = req.body;
   const result = adminUserDetailsUpdate(token, email, nameFirst, nameLast);
@@ -135,11 +115,8 @@
   return res.json(result);
 });
 
-<<<<<<< HEAD
-// Update the password of an admin user.
-=======
+
 // Update the password of this admin user
->>>>>>> 72091e8b
 app.put('/v1/admin/user/password', (req: Request, res: Response) => {
   const { token, oldPassword, newPassword } = req.body;
   const result = adminUserPasswordUpdate(token, oldPassword, newPassword);
@@ -153,9 +130,6 @@
   return res.json(result);
 });
 
-<<<<<<< HEAD
-// Reset the state of the application back to the start.
-=======
 // adminQuiz
 // List all user's quizzes
 app.get('/v1/admin/quiz/list', (req: Request, res: Response) => {
@@ -219,7 +193,7 @@
   return res.json(result);
 });
 
-// update quiz name
+// Update quiz name
 app.put('/v1/admin/quiz/:quizid/name', (req: Request, res: Response) => {
   const { token, name } = req.body;
   const quizId = parseInt(req.params.quizid);
@@ -236,7 +210,7 @@
   return res.json(result);
 });
 
-// update quiz description
+// Update quiz description
 app.put('/v1/admin/quiz/:quizid/description', (req: Request, res: Response) => {
   const { token, description } = req.body;
   const quizId = parseInt(req.params.quizid);
@@ -288,7 +262,6 @@
   return res.json(result);
 });
 
-// adminQuizQuestion
 // Create quiz question
 app.post('/v1/admin/quiz/:quizid/question', (req: Request, res: Response) => {
   const quizId = parseInt(req.params.quizid as string);
@@ -385,8 +358,8 @@
   return res.json(result);
 });
 
-// other
->>>>>>> 72091e8b
+// clear
+// Reset the state of the application back to the start.
 app.delete('/v1/clear', (req: Request, res: Response) => {
   return res.json(clear());
 });
