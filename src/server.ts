--- conflicted
+++ resolved
@@ -253,14 +253,8 @@
 
 // Permanently delete specific quizzes currently sitting in the trash
 app.delete('/v1/admin/quiz/trash/empty', (req: Request, res: Response) => {
-<<<<<<< HEAD
   const token = req.header('token');
   const quizIds = (req.query.quizIds as string[]).map(Number);
-
-=======
-  const token = req.query.token as string;
-  const quizIds = (req.query.quizIds as string[]).map(Number);
->>>>>>> 7dde1fd4
   const result = adminQuizTrashEmpty(token, quizIds);
   if ('error' in result) {
     if (result.error.includes('Invalid token')) {
