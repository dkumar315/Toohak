import express, { json, Request, Response, NextFunction } from 'express';
import { echo } from './newecho';
import morgan from 'morgan';
import config from './config.json';
import cors from 'cors';
import YAML from 'yaml';
import sui from 'swagger-ui-express';
import fs from 'fs';
import path from 'path';
import process from 'process';

// Set up web app
const app = express();
// Use middleware that allows us to access the JSON body of requests
app.use(json());
// Use middleware that allows for access from other domains
app.use(cors());
// for logging errors (print to terminal)
app.use(morgan('dev'));
// for producing the docs that define the API
const file = fs.readFileSync(path.join(process.cwd(), 'swagger.yaml'), 'utf8');
app.get('/', (req: Request, res: Response) => res.redirect('/docs'));
app.use('/docs', sui.serve, sui.setup(YAML.parse(file), { swaggerOptions: { docExpansion: config.expandDocs ? 'full' : 'list' } }));

const PORT: number = parseInt(process.env.PORT || config.port);
const HOST: string = process.env.IP || '127.0.0.1';

// ====================================================================
//  ================= WORK IS DONE BELOW THIS LINE ===================
// ====================================================================
import { BAD_REQUEST, UNAUTHORIZED, FORBIDDEN } from './dataStore';
import {
  adminAuthRegister, adminAuthLogin, adminAuthLogout,
  adminUserDetails, adminUserDetailsUpdate,
  adminUserPasswordUpdate
} from './auth';
import {
  adminQuizList, adminQuizCreate, adminQuizRemove,
  adminQuizInfo, adminQuizNameUpdate,
  adminQuizDescriptionUpdate, adminQuizRestore
} from './quiz';
import {
  adminQuizQuestionCreate, adminQuizQuestionUpdate,
  adminQuizQuestionDelete, adminQuizQuestionMove, adminQuizQuestionDuplicate
} from './quizQuestion';
import { clear } from './other';

// Routes
// Errors are thrown in the following order:
// 401 (UNAUTHORIZED), then 403 (FORBIDDEN), then 400 (BAD_REQUEST)
//
// Example get request
app.get('/echo', (req: Request, res: Response) => {
  const result = echo(req.query.echo as string);
  if ('error' in result) {
    res.status(BAD_REQUEST).json(result);
  } else {
    res.json(result);
  }
});

// adminAuth
// Register an admin user
app.post('/v1/admin/auth/register', (req: Request, res: Response) => {
  const { email, password, nameFirst, nameLast } = req.body;
  const result = adminAuthRegister(email, password, nameFirst, nameLast);
  if ('error' in result) {
    return res.status(BAD_REQUEST).json(result);
  }
  return res.json(result);
});

// Login an admin user
app.post('/v1/admin/auth/login', (req: Request, res: Response) => {
  const { email, password } = req.body;
  const result = adminAuthLogin(email, password);
  if ('error' in result) {
    return res.status(BAD_REQUEST).json(result);
  }
  return res.json(result);
});

// Logs out an admin user who has active user session
app.post('/v1/admin/auth/logout', (req: Request, res: Response) => {
  const { token } = req.body;
  const result = adminAuthLogout(token);
  if ('error' in result) {
    return res.status(UNAUTHORIZED).json(result);
  }
  return res.json(result);
});

// adminUser
// Get the details of an admin user
app.get('/v1/admin/user/details', (req: Request, res: Response) => {
  const token = req.query.token as string;
  const result = adminUserDetails(token);
  if ('error' in result) {
    return res.status(UNAUTHORIZED).json(result);
  }
  return res.json(result);
});

// Update the details of an admin user (non-password)
app.put('/v1/admin/user/details', (req: Request, res: Response) => {
  const { token, email, nameFirst, nameLast } = req.body;
  const result = adminUserDetailsUpdate(token, email, nameFirst, nameLast);
  if ('error' in result) {
    if (result.error.includes('token')) {
      return res.status(UNAUTHORIZED).json(result);
    } else {
      return res.status(BAD_REQUEST).json(result);
    }
  }
  return res.json(result);
});

// Update the password of this admin user
app.put('/v1/admin/user/password', (req: Request, res: Response) => {
  const { token, oldPassword, newPassword } = req.body;
  const result = adminUserPasswordUpdate(token, oldPassword, newPassword);
  if ('error' in result) {
    if (result.error.includes('token')) {
      return res.status(UNAUTHORIZED).json(result);
    } else {
      return res.status(BAD_REQUEST).json(result);
    }
  }
  return res.json(result);
});

// adminQuiz
// List all user's quizzes
app.get('/v1/admin/quiz/list', (req: Request, res: Response) => {
  const token = req.query.token as string;
  const result = adminQuizList(token);
  if ('error' in result) {
    if (result.error.includes('token')) {
      return res.status(UNAUTHORIZED).json(result);
    } else {
      return res.status(BAD_REQUEST).json(result);
    }
  }
  return res.json(result);
});

// Create a new quiz
app.post('/v1/admin/quiz', (req: Request, res: Response) => {
  const { token, name, description } = req.body;
  const result = adminQuizCreate(token, name, description);
  if ('error' in result) {
    if (result.error.includes('token')) {
      return res.status(UNAUTHORIZED).json(result);
    } else {
      return res.status(BAD_REQUEST).json(result);
    }
  }
  return res.json(result);
});

// Send a quiz to trash
app.delete('/v1/admin/quiz/:quizid', (req: Request, res: Response) => {
  const token = req.query.token as string;
  const quizId = parseInt(req.params.quizid);
  const result = adminQuizRemove(token, quizId);
  if ('error' in result) {
    if (result.error.includes('token')) {
      return res.status(UNAUTHORIZED).json(result);
    } else if (result.error.includes('owner')) {
      return res.status(FORBIDDEN).json(result);
    } else {
      return res.status(BAD_REQUEST).json(result);
    }
  }
  return res.json(result);
});

// Get info about current quiz
app.get('/v1/admin/quiz/:quizid', (req: Request, res: Response) => {
  const token = req.query.token as string;
  const quizId = parseInt(req.params.quizid);
  const result = adminQuizInfo(token, quizId);
  if ('error' in result) {
    if (result.error.includes('token')) {
      return res.status(UNAUTHORIZED).json(result);
    } else if (result.error.includes('owner')) {
      return res.status(FORBIDDEN).json(result);
    } else {
      return res.status(BAD_REQUEST).json(result);
    }
  }
  return res.json(result);
});

// Restore a quiz from trash
app.post('/v1/admin/quiz/:quizid/restore', (req: Request, res: Response) => {
  const { token } = req.body;
  const quizId = parseInt(req.params.quizid as string);
  const result = adminQuizRestore(token, quizId);
  if ('error' in result) {
    if (result.error.includes('Invalid token')) {
      return res.status(UNAUTHORIZED).json(result);
    } else if (result.error.includes('does not own')) {
      return res.status(FORBIDDEN).json(result);
    } else {
      return res.status(BAD_REQUEST).json(result);
    }
  }
  return res.json(result);
});

// update quiz name
app.put('/v1/admin/quiz/:quizid/name', (req: Request, res: Response) => {
  const { token, name } = req.body;
  const quizId = parseInt(req.params.quizid);
  const result = adminQuizNameUpdate(token, quizId, name);
  if ('error' in result) {
    if (result.error.includes('token')) {
      return res.status(UNAUTHORIZED).json(result);
    } else if (result.error.includes('owner')) {
      return res.status(FORBIDDEN).json(result);
    } else {
      return res.status(BAD_REQUEST).json(result);
    }
  }
  return res.json(result);
});

// update quiz description
app.put('/v1/admin/quiz/:quizid/description', (req: Request, res: Response) => {
  const { token, description } = req.body;
  const quizId = parseInt(req.params.quizid);
  const result = adminQuizDescriptionUpdate(token, quizId, description);
  if ('error' in result) {
    if (result.error.includes('token')) {
      return res.status(UNAUTHORIZED).json(result);
    } else if (result.error.includes('owner')) {
      return res.status(FORBIDDEN).json(result);
    } else {
      return res.status(BAD_REQUEST).json(result);
    }
  }
  return res.json(result);
});

// adminQuizQuestion
// Create quiz question
app.post('/v1/admin/quiz/:quizid/question', (req: Request, res: Response) => {
  const quizId = parseInt(req.params.quizid as string);
  const { token, questionBody } = req.body;

  const result = adminQuizQuestionCreate(token, quizId, questionBody);
  if ('error' in result) {
    if (result.error.includes('token')) {
      return res.status(UNAUTHORIZED).json(result);
    } else if (result.error.includes('quizId')) {
      return res.status(FORBIDDEN).json(result);
    } else {
      return res.status(BAD_REQUEST).json(result);
    }
  }
  return res.json(result);
});

// Update quiz question
app.put('/v1/admin/quiz/:quizid/question/:questionid', (req: Request, res: Response) => {
  const quizId = parseInt(req.params.quizid as string);
  const questionId = parseInt(req.params.questionid as string);
  const { token, questionBody } = req.body;

  const result = adminQuizQuestionUpdate(token, quizId, questionId, questionBody);
  if ('error' in result) {
    if (result.error.includes('token')) {
      return res.status(UNAUTHORIZED).json(result);
    } else if (result.error.includes('quizId')) {
      return res.status(FORBIDDEN).json(result);
    } else {
      return res.status(BAD_REQUEST).json(result);
    }
  }
  return res.json(result);
});

<<<<<<< HEAD
=======
// Delete quiz question
app.delete('/v1/admin/quiz/:quizid/question/:questionid', (req: Request, res: Response) => {
  const quizId = parseInt(req.params.quizid as string);
  const questionId = parseInt(req.params.questionid as string);
  const token = req.query.token as string;

  const result = adminQuizQuestionDelete(token, quizId, questionId);
  if ('error' in result) {
    if (result.error.includes('token')) {
      return res.status(UNAUTHORIZED).json(result);
    } else if (result.error.includes('quizId')) {
      return res.status(FORBIDDEN).json(result);
    } else {
      return res.status(BAD_REQUEST).json(result);
    }
  }

  return res.json(result);
});

// Move quiz question
app.put('/v1/admin/quiz/:quizid/question/:questionid/move', (req: Request, res: Response) => {
  const quizId = parseInt(req.params.quizid as string);
  const questionId = parseInt(req.params.questionid as string);
  const { token, newPosition } = req.body;

  const result = adminQuizQuestionMove(token, quizId, questionId, newPosition);
  if ('error' in result) {
    if (result.error.includes('token')) {
      return res.status(UNAUTHORIZED).json(result);
    } else if (result.error.includes('quizId')) {
      return res.status(FORBIDDEN).json(result);
    } else {
      return res.status(BAD_REQUEST).json(result);
    }
  }

  return res.json(result);
});

>>>>>>> df986788
// Duplicate quiz question
app.post('/v1/admin/quiz/:quizid/question/:questionid/duplicate', (req: Request, res: Response) => {
  const quizId = parseInt(req.params.quizid as string);
  const questionId = parseInt(req.params.questionid as string);
  const token = req.body.token;

  const result = adminQuizQuestionDuplicate(token, quizId, questionId);
  if ('error' in result) {
    if (result.error.includes('token')) {
      return res.status(UNAUTHORIZED).json(result);
    } else if (result.error.includes('quizId')) {
      return res.status(FORBIDDEN).json(result);
    } else {
      return res.status(BAD_REQUEST).json(result);
    }
  }
  return res.json(result);
});

// other
app.delete('/v1/clear', (req: Request, res: Response) => {
  return res.json(clear());
});

// ====================================================================
//  ================= WORK IS DONE ABOVE THIS LINE ===================
// ====================================================================

app.use((req: Request, res: Response) => {
  const error = `
    Route not found - This could be because:
      0. You have defined routes below (not above) this middleware in server.ts
      1. You have not implemented the route ${req.method} ${req.path}
      2. There is a typo in either your test or server, e.g. /posts/list in one
         and, incorrectly, /post/list in the other
      3. You are using ts-node (instead of ts-node-dev) to start your server and
         have forgotten to manually restart to load the new changes
      4. You've forgotten a leading slash (/), e.g. you have posts/list instead
         of /posts/list in your server.ts or test file
  `;
  res.status(404).json({ error });
});

// start server
const server = app.listen(PORT, HOST, () => {
  // DO NOT CHANGE THIS LINE
  console.log(`⚡️ Server started on port ${PORT} at ${HOST}`);
});

// For coverage, handle Ctrl+C gracefully
process.on('SIGINT', () => {
  server.close(() => {
    console.log('Shutting down server gracefully.');
    process.exit();
  });
});<|MERGE_RESOLUTION|>--- conflicted
+++ resolved
@@ -281,8 +281,6 @@
   return res.json(result);
 });
 
-<<<<<<< HEAD
-=======
 // Delete quiz question
 app.delete('/v1/admin/quiz/:quizid/question/:questionid', (req: Request, res: Response) => {
   const quizId = parseInt(req.params.quizid as string);
@@ -323,7 +321,6 @@
   return res.json(result);
 });
 
->>>>>>> df986788
 // Duplicate quiz question
 app.post('/v1/admin/quiz/:quizid/question/:questionid/duplicate', (req: Request, res: Response) => {
   const quizId = parseInt(req.params.quizid as string);
