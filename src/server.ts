--- conflicted
+++ resolved
@@ -41,11 +41,7 @@
 } from './quiz';
 import {
   adminQuizQuestionCreate, adminQuizQuestionUpdate,
-<<<<<<< HEAD
-  adminQuizQuestionMove, adminQuizQuestionDuplicate
-=======
-  adminQuizQuestionDelete, adminQuizQuestionDuplicate
->>>>>>> 7ec4bd90
+  adminQuizQuestionDelete, adminQuizQuestionMove, adminQuizQuestionDuplicate
 } from './quizQuestion';
 import { clear } from './other';
 
@@ -267,8 +263,6 @@
   return res.json(result);
 });
 
-<<<<<<< HEAD
-=======
 // Delete quiz question
 app.delete('/v1/admin/quiz/:quizid/question/:questionid', (req: Request, res: Response) => {
   const quizId = parseInt(req.params.quizid as string);
@@ -289,7 +283,6 @@
   return res.json(result);
 });
 
->>>>>>> 7ec4bd90
 // Move quiz question
 app.put('/v1/admin/quiz/:quizid/question/:questionid/move', (req: Request, res: Response) => {
   const quizId = parseInt(req.params.quizid as string);
