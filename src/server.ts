--- conflicted
+++ resolved
@@ -48,12 +48,8 @@
   adminQuizQuestionDelete, adminQuizQuestionMove, adminQuizQuestionDuplicate
 } from './quizQuestion';
 import {
-<<<<<<< HEAD
-  adminQuizSessionCreate, adminQuizSessionUpdate
-=======
   adminQuizSessionCreate,
-  adminQuizSessionList
->>>>>>> c7e7726b
+  adminQuizSessionList, adminQuizSessionUpdate
 } from './quizSession';
 import {
   playerJoin
@@ -256,27 +252,26 @@
 //                          adminQuizSession
 // ====================================================================
 
-// Start a new session for a quiz
-app.post('/v1/admin/quiz/:quizid/session/start', (req: Request, res: Response) => {
-  const token: string = req.header('token');
-  const quizId: number = parseInt(req.params.quizid as string);
-  res.json(adminQuizSessionCreate(token, quizId, req.body.autoStartNum));
-});
-
-<<<<<<< HEAD
-// Update a quiz session state
-app.put('/v1/admin/quiz/:quizid/session/:sessionid', (req: Request, res: Response) => {
-  const token: string = req.header('token');
-  const quizId: number = parseInt(req.params.quizid as string);
-  const sessionId: number = parseInt(req.params.sessionid as string);
-  res.json(adminQuizSessionUpdate(token, quizId, sessionId, req.body.action));
-=======
 // Get active and inactive session ids for a quiz
 app.get('/v1/admin/quiz/:quizid/sessions', (req: Request, res: Response) => {
   const token = req.header('token');
   const quizId = parseInt(req.params.quizid as string);
   res.json(adminQuizSessionList(token, quizId));
->>>>>>> c7e7726b
+});
+
+// Start a new session for a quiz
+app.post('/v1/admin/quiz/:quizid/session/start', (req: Request, res: Response) => {
+  const token: string = req.header('token');
+  const quizId: number = parseInt(req.params.quizid as string);
+  res.json(adminQuizSessionCreate(token, quizId, req.body.autoStartNum));
+});
+
+// Update a quiz session state
+app.put('/v1/admin/quiz/:quizid/session/:sessionid', (req: Request, res: Response) => {
+  const token: string = req.header('token');
+  const quizId: number = parseInt(req.params.quizid as string);
+  const sessionId: number = parseInt(req.params.sessionid as string);
+  res.json(adminQuizSessionUpdate(token, quizId, sessionId, req.body.action));
 });
 
 // ====================================================================
