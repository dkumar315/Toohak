import express, { json, Request, Response, NextFunction } from 'express';
import { echo, newEcho } from './newecho';
import morgan from 'morgan';
import config from './config.json';
import cors from 'cors';
import YAML from 'yaml';
import sui from 'swagger-ui-express';
import fs from 'fs';
import path from 'path';
import process from 'process';

// Set up web app
const app = express();
// Use middleware that allows us to access the JSON body of requests
app.use(json());
// Use middleware that allows for access from other domains
app.use(cors());
// for logging errors (print to terminal)
app.use(morgan('dev'));
// for producing the docs that define the API
const file = fs.readFileSync(path.join(process.cwd(), 'swagger.yaml'), 'utf8');
app.get('/', (req: Request, res: Response) => res.redirect('/docs'));
app.use('/docs', sui.serve, sui.setup(YAML.parse(file),
  { swaggerOptions: { docExpansion: config.expandDocs ? 'full' : 'list' } })
);

const PORT: number = parseInt(process.env.PORT || config.port);
const HOST: string = process.env.IP || '127.0.0.1';

// ====================================================================
//  ================= WORK IS DONE BELOW THIS LINE ====================
// ====================================================================
import { StatusCodes } from 'http-status-codes';
import { BAD_REQUEST, UNAUTHORIZED, FORBIDDEN } from './dataStore';

// fixme check function order
import {
  adminAuthRegister, adminAuthLogin, adminAuthLogout,
  adminUserDetails, adminUserDetailsUpdate, adminUserPasswordUpdate
} from './auth';
import {
  adminQuizList, adminQuizCreate, adminQuizRemove, adminQuizInfo,
  adminQuizNameUpdate, adminQuizDescriptionUpdate,
  adminQuizViewTrash, adminQuizRestore, adminQuizTransfer, adminQuizTrashEmpty
} from './quiz';
import {
  adminQuizQuestionCreate, adminQuizQuestionUpdate,
  adminQuizQuestionDelete, adminQuizQuestionMove, adminQuizQuestionDuplicate
} from './quizQuestion';
import {
  adminQuizSessionCreate, adminQuizSessionUpdate
} from './quizSession';
import { clear } from './other';

// ====================================================================
// ============= ROUTES ARE DEFINED BELOW THIS LINE ===================
// ====================================================================

// ====================================================================
//                        example echo
// ====================================================================
// Example get request with error handler (iter3)
app.get('/newecho', (req: Request, res: Response) => {
  res.json(newEcho(req.query.echo as string));
});

// Example get request (iter3)
// app.get('/newecho', (req: Request, res: Response) => {
//   let result: ReturnType<typeof newEcho>;
//   try {
//     result = newEcho(req.query.echo as string);
//     res.json(result);
//   } catch (error: unknown) {
//     res.status(BAD_REQUEST).json({ error: error.message });
//   }
// });

// Example get request (iter2)
app.get('/echo', (req: Request, res: Response) => {
  const result: ReturnType<typeof echo> = echo(req.query.echo as string);
  if ('error' in result) {
    res.status(BAD_REQUEST).json(result);
  } else {
    res.json(result);
  }
});

// ====================================================================
//                          adminAuth
// ====================================================================

// Register an admin user
app.post('/v1/admin/auth/register', (req: Request, res: Response) => {
  const { email, password, nameFirst, nameLast } = req.body;
  res.json(adminAuthRegister(email, password, nameFirst, nameLast));
});

// Login an admin user
app.post('/v1/admin/auth/login', (req: Request, res: Response) => {
  res.json(adminAuthLogin(req.body.email, req.body.password));
});

// Logs out an admin user who has active user session
app.post('/v1/admin/auth/logout', (req: Request, res: Response) => {
  res.json(adminAuthLogout(req.header('token')));
});

// ====================================================================
//                          adminUser
// ====================================================================

// Get the details of an admin user
app.get('/v1/admin/user/details', (req: Request, res: Response) => {
  res.json(adminUserDetails(req.header('token')));
});

// Update the details of an admin user (non-password)
app.put('/v1/admin/user/details', (req: Request, res: Response) => {
  const token: string = req.header('token');
  const { email, nameFirst, nameLast } = req.body;
  res.json(adminUserDetailsUpdate(token, email, nameFirst, nameLast));
});

// Update the password of this admin user
app.put('/v1/admin/user/password', (req: Request, res: Response) => {
  const token: string = req.header('token');
  const { oldPassword, newPassword } = req.body;
  res.json(adminUserPasswordUpdate(token, oldPassword, newPassword));
});

// ====================================================================
//                          adminQuiz
// ====================================================================

// List all user's quizzes
app.get('/v1/admin/quiz/list', (req: Request, res: Response) => {
  res.json(adminQuizList(req.header('token')));
});

// Create a new quiz
app.post('/v1/admin/quiz', (req: Request, res: Response) => {
  const token: string = req.header('token');
  const { name, description } = req.body;
  res.json(adminQuizCreate(token, name, description));
});

// Send a quiz to trash
app.delete('/v1/admin/quiz/:quizid', (req: Request, res: Response) => {
  const quizId: number = parseInt(req.params.quizid as string);
  res.json(adminQuizRemove(req.header('token'), quizId));
});

// To view quizzes in trash
app.get('/v1/admin/quiz/trash', (req: Request, res: Response) => {
  res.json(adminQuizViewTrash(req.header('token')));
});

// Get info about current quiz
app.get('/v1/admin/quiz/:quizid', (req: Request, res: Response) => {
  const quizId: number = parseInt(req.params.quizid as string);
  res.json(adminQuizInfo(req.header('token'), quizId));
});

// Update quiz name
app.put('/v1/admin/quiz/:quizid/name', (req: Request, res: Response) => {
  const quizId: number = parseInt(req.params.quizid as string);
  res.json(adminQuizNameUpdate(req.header('token'), quizId, req.body.name));
});

// Update quiz description
app.put('/v1/admin/quiz/:quizid/description', (req: Request, res: Response) => {
  const token: string = req.header('token');
  const quizId: number = parseInt(req.params.quizid as string);
  res.json(adminQuizDescriptionUpdate(token, quizId, req.body.description));
});

// Restore a quiz from trash
app.post('/v1/admin/quiz/:quizid/restore', (req: Request, res: Response) => {
  const token: string = req.header('token');
  const quizId: number = parseInt(req.params.quizid as string);
  res.json(adminQuizRestore(token, quizId));
});

// Permanently delete specific quizzes currently sitting in the trash
app.delete('/v1/admin/quiz/trash/empty', (req: Request, res: Response) => {
  const token: string = req.header('token');
  const quizIds: number[] = (req.query.quizIds as string[]).map(Number);
  return res.json(adminQuizTrashEmpty(token, quizIds));
});

// Transfer quiz ownership
app.post('/v1/admin/quiz/:quizid/transfer', (req: Request, res: Response) => {
  const token: string = req.header('token');
  const quizId: number = parseInt(req.params.quizid as string);
  res.json(adminQuizTransfer(token, quizId, req.body.email));
});

// ====================================================================
//                          adminQuizQuestion
// ====================================================================

// Create quiz question
app.post('/v1/admin/quiz/:quizid/question', (req: Request, res: Response) => {
  const token: string = req.header('token');
  const quizId: number = parseInt(req.params.quizid as string);
  res.json(adminQuizQuestionCreate(token, quizId, req.body.questionBody));
});

// Update quiz question
app.put('/v1/admin/quiz/:quizid/question/:questionid', (req: Request, res: Response) => {
  const token: string = req.header('token');
  const quizId: number = parseInt(req.params.quizid as string);
  const questionId: number = parseInt(req.params.questionid as string);
  res.json(adminQuizQuestionUpdate(token, quizId, questionId, req.body.questionBody));
});

// Delete quiz question
app.delete('/v1/admin/quiz/:quizid/question/:questionid', (req: Request, res: Response) => {
  const token: string = req.header('token');
  const quizId: number = parseInt(req.params.quizid as string);
  const questionId: number = parseInt(req.params.questionid as string);
  res.json(adminQuizQuestionDelete(token, quizId, questionId));
});

// Move quiz question
app.put('/v1/admin/quiz/:quizid/question/:questionid/move', (req: Request, res: Response) => {
  const token: string = req.header('token');
  const quizId: number = parseInt(req.params.quizid as string);
  const questionId: number = parseInt(req.params.questionid as string);
  res.json(adminQuizQuestionMove(token, quizId, questionId, req.body.newPosition));
});

// Duplicate quiz question
app.post('/v1/admin/quiz/:quizid/question/:questionid/duplicate', (req: Request, res: Response) => {
  const token: string = req.header('token');
  const quizId: number = parseInt(req.params.quizid as string);
  const questionId: number = parseInt(req.params.questionid as string);
  res.json(adminQuizQuestionDuplicate(token, quizId, questionId));
});

// ====================================================================
//                          adminQuizSession
// ====================================================================

// Start a new session for a quiz
app.post('/v1/admin/quiz/:quizid/session/start', (req: Request, res: Response) => {
  const token: string = req.header('token');
  const quizId: number = parseInt(req.params.quizid as string);
  res.json(adminQuizSessionCreate(token, quizId, req.body.autoStartNum));
});

<<<<<<< HEAD
app.put('/v1/admin/quiz/:quizid/session/:sessionid', (req: Request, res: Response) => {
  try {
    const token = req.header('token');
    const quizId = parseInt(req.params.quizid as string);
    const sessionId = parseInt(req.params.sessionid as string);
    const action = req.body.action;
    const result = adminQuizSessionUpdate(token, quizId, sessionId, action);
    res.json(result);
  } catch (error) {
    if (error.message.includes('token')) {
      return res.status(UNAUTHORIZED).json({ error: error.message });
    } else if (error.message.includes('quizId')) {
      return res.status(FORBIDDEN).json({ error: error.message });
    } else {
      return res.status(BAD_REQUEST).json({ error: error.message });
    }
  }
});

// other
=======
// ====================================================================
//                          other
// ====================================================================

>>>>>>> e4590f8c
// Reset the state of the application back to the start
app.delete('/v1/clear', (req: Request, res: Response) => {
  res.json(clear());
});

// ====================================================================
//           Errors are thrown in the following order:
//   401 (UNAUTHORIZED), then 403 (FORBIDDEN), then 400 (BAD_REQUEST)
// ====================================================================

// errorHandler
app.use((error: unknown, req: Request, res: Response, next: NextFunction) => {
  let message = `Unknown error: ${error}`;
  let statusCode = StatusCodes.INTERNAL_SERVER_ERROR;

  if (error instanceof Error) {
    message = error.message;
    if (message.includes('token')) {
      statusCode = UNAUTHORIZED;
    } else if (message.includes('quizId')) {
      statusCode = FORBIDDEN;
    } else {
      statusCode = BAD_REQUEST;
    }
  }
  if (statusCode === StatusCodes.INTERNAL_SERVER_ERROR) {
    console.error(`Error occurred: ${message}`);
  }
  res.status(statusCode).json({ error: message });
});

// ====================================================================
//  ================= WORK IS DONE ABOVE THIS LINE ====================
// ====================================================================

app.use((req: Request, res: Response) => {
  const error = `
    Route not found - This could be because:
      0. You have defined routes below (not above) this middleware in server.ts
      1. You have not implemented the route ${req.method} ${req.path}
      2. There is a typo in either your test or server, e.g. /posts/list in one
         and, incorrectly, /post/list in the other
      3. You are using ts-node (instead of ts-node-dev) to start your server and
         have forgotten to manually restart to load the new changes
      4. You've forgotten a leading slash (/), e.g. you have posts/list instead
         of /posts/list in your server.ts or test file
  `;
  res.status(404).json({ error });
});

// start server
const server = app.listen(PORT, HOST, () => {
  // DO NOT CHANGE THIS LINE
  console.log(`⚡️ Server started on port ${PORT} at ${HOST}`);
});

// For coverage, handle Ctrl+C gracefully
process.on('SIGINT', () => {
  server.close(() => {
    console.log('Shutting down server gracefully.');
    process.exit();
  });
});<|MERGE_RESOLUTION|>--- conflicted
+++ resolved
@@ -249,33 +249,10 @@
   res.json(adminQuizSessionCreate(token, quizId, req.body.autoStartNum));
 });
 
-<<<<<<< HEAD
-app.put('/v1/admin/quiz/:quizid/session/:sessionid', (req: Request, res: Response) => {
-  try {
-    const token = req.header('token');
-    const quizId = parseInt(req.params.quizid as string);
-    const sessionId = parseInt(req.params.sessionid as string);
-    const action = req.body.action;
-    const result = adminQuizSessionUpdate(token, quizId, sessionId, action);
-    res.json(result);
-  } catch (error) {
-    if (error.message.includes('token')) {
-      return res.status(UNAUTHORIZED).json({ error: error.message });
-    } else if (error.message.includes('quizId')) {
-      return res.status(FORBIDDEN).json({ error: error.message });
-    } else {
-      return res.status(BAD_REQUEST).json({ error: error.message });
-    }
-  }
-});
-
-// other
-=======
 // ====================================================================
 //                          other
 // ====================================================================
 
->>>>>>> e4590f8c
 // Reset the state of the application back to the start
 app.delete('/v1/clear', (req: Request, res: Response) => {
   res.json(clear());
