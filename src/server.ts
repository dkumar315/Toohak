--- conflicted
+++ resolved
@@ -384,16 +384,6 @@
     res.json(adminQuizQuestionDuplicate(token, quizId, questionId));
   });
 
-<<<<<<< HEAD
-// Get Question Results
-app.get('/v1/player/:playerid/question/:questionposition/:questionid/results',
-  (req: Request, res: Response) => {
-    const playerId = parseInt(req.params.playerid);
-    const questionPosition = parseInt(req.params.questionposition);
-    const questionId = parseInt(req.params.questionid);
-    res.json(adminQuizQuestionResults(playerId, questionPosition, questionId));
-  });
-=======
 /* app.get('/v1/player/:playerid/session/:sessionid/question/:questionid/results',
   (req: Request, res: Response) => {
   const playerId: number = parseInt(req.params.playerid as string);
@@ -401,7 +391,15 @@
   const questionId: number = parseInt(req.params.questionid as string);
   res.json(getQuestionResults(playerId, sessionId, questionId));
   }); */
->>>>>>> ce023ce8
+
+// Get Question Results
+app.get('/v1/player/:playerid/question/:questionposition/:questionid/results',
+  (req: Request, res: Response) => {
+    const playerId = parseInt(req.params.playerid);
+    const questionPosition = parseInt(req.params.questionposition);
+    const questionId = parseInt(req.params.questionid);
+    res.json(adminQuizQuestionResults(playerId, questionPosition, questionId));
+  });
 
 // ====================================================================
 //                          adminQuizSession
