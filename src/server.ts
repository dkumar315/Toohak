import express, { json, Request, Response } from 'express';
import { echo } from './newecho';
import morgan from 'morgan';
import config from './config.json';
import cors from 'cors';
import YAML from 'yaml';
import sui from 'swagger-ui-express';
import fs from 'fs';
import path from 'path';
import process from 'process';

// Set up web app
const app = express();
// Use middleware that allows us to access the JSON body of requests
app.use(json());
// Use middleware that allows for access from other domains
app.use(cors());
// for logging errors (print to terminal)
app.use(morgan('dev'));
// for producing the docs that define the API
const file = fs.readFileSync(path.join(process.cwd(), 'swagger.yaml'), 'utf8');
app.get('/', (req: Request, res: Response) => res.redirect('/docs'));
app.use('/docs', sui.serve, sui.setup(YAML.parse(file), { swaggerOptions: { docExpansion: config.expandDocs ? 'full' : 'list' } }));

const PORT: number = parseInt(process.env.PORT || config.port);
const HOST: string = process.env.IP || '127.0.0.1';

// ====================================================================
//  ================= WORK IS DONE BELOW THIS LINE ===================
// ====================================================================
import { BAD_REQUEST, UNAUTHORIZED, FORBIDDEN } from './dataStore';
import {
  adminAuthRegister, adminAuthLogin, adminAuthLogout,
  adminUserDetails, adminUserDetailsUpdate,
  adminUserPasswordUpdate
} from './auth';
import {
  adminQuizList, adminQuizCreate, adminQuizRemove,
  adminQuizInfo, adminQuizNameUpdate,
<<<<<<< HEAD
  adminQuizDescriptionUpdate, adminQuizTransfer
=======
  adminQuizDescriptionUpdate, adminQuizRestore
>>>>>>> 9448e908
} from './quiz';
import {
  adminQuizQuestionCreate, adminQuizQuestionUpdate,
  adminQuizQuestionDelete, adminQuizQuestionMove, adminQuizQuestionDuplicate
} from './quizQuestion';
import { clear } from './other';

// Routes
// Errors are thrown in the following order:
// 401 (UNAUTHORIZED), then 403 (FORBIDDEN), then 400 (BAD_REQUEST)
//
// Example get request
app.get('/echo', (req: Request, res: Response) => {
  const result = echo(req.query.echo as string);
  if ('error' in result) {
    res.status(BAD_REQUEST).json(result);
  } else {
    res.json(result);
  }
});

// adminAuth
// Register an admin user
app.post('/v1/admin/auth/register', (req: Request, res: Response) => {
  const { email, password, nameFirst, nameLast } = req.body;
  const result = adminAuthRegister(email, password, nameFirst, nameLast);
  if ('error' in result) {
    return res.status(BAD_REQUEST).json(result);
  }
  return res.json(result);
});

// Login an admin user
app.post('/v1/admin/auth/login', (req: Request, res: Response) => {
  const { email, password } = req.body;
  const result = adminAuthLogin(email, password);
  if ('error' in result) {
    return res.status(BAD_REQUEST).json(result);
  }
  return res.json(result);
});

// Logs out an admin user who has active user session
app.post('/v1/admin/auth/logout', (req: Request, res: Response) => {
  const { token } = req.body;
  const result = adminAuthLogout(token);
  if ('error' in result) {
    return res.status(UNAUTHORIZED).json(result);
  }
  return res.json(result);
});

// adminUser
// Get the details of an admin user
app.get('/v1/admin/user/details', (req: Request, res: Response) => {
  const token = req.query.token as string;
  const result = adminUserDetails(token);
  if ('error' in result) {
    return res.status(UNAUTHORIZED).json(result);
  }
  return res.json(result);
});

// Update the details of an admin user (non-password)
app.put('/v1/admin/user/details', (req: Request, res: Response) => {
  const { token, email, nameFirst, nameLast } = req.body;
  const result = adminUserDetailsUpdate(token, email, nameFirst, nameLast);
  if ('error' in result) {
    if (result.error.includes('token')) {
      return res.status(UNAUTHORIZED).json(result);
    } else {
      return res.status(BAD_REQUEST).json(result);
    }
  }
  return res.json(result);
});

// Update the password of this admin user
app.put('/v1/admin/user/password', (req: Request, res: Response) => {
  const { token, oldPassword, newPassword } = req.body;
  const result = adminUserPasswordUpdate(token, oldPassword, newPassword);
  if ('error' in result) {
    if (result.error.includes('token')) {
      return res.status(UNAUTHORIZED).json(result);
    } else {
      return res.status(BAD_REQUEST).json(result);
    }
  }
  return res.json(result);
});

// adminQuiz
// List all user's quizzes
app.get('/v1/admin/quiz/list', (req: Request, res: Response) => {
  const token = req.query.token as string;
  const result = adminQuizList(token);
  if ('error' in result) {
    if (result.error.includes('token')) {
      return res.status(UNAUTHORIZED).json(result);
    } else {
      return res.status(BAD_REQUEST).json(result);
    }
  }
  return res.json(result);
});

// Create a new quiz
app.post('/v1/admin/quiz', (req: Request, res: Response) => {
  const { token, name, description } = req.body;
  const result = adminQuizCreate(token, name, description);
  if ('error' in result) {
    if (result.error.includes('token')) {
      return res.status(UNAUTHORIZED).json(result);
    } else {
      return res.status(BAD_REQUEST).json(result);
    }
  }
  return res.json(result);
});

// Send a quiz to trash
app.delete('/v1/admin/quiz/:quizid', (req: Request, res: Response) => {
  const token = req.query.token as string;
  const quizId = parseInt(req.params.quizid);
  const result = adminQuizRemove(token, quizId);
  if ('error' in result) {
    if (result.error.includes('token')) {
      return res.status(UNAUTHORIZED).json(result);
    } else if (result.error.includes('owner')) {
      return res.status(FORBIDDEN).json(result);
    } else {
      return res.status(BAD_REQUEST).json(result);
    }
  }
  return res.json(result);
});

// Get info about current quiz
app.get('/v1/admin/quiz/:quizid', (req: Request, res: Response) => {
  const token = req.query.token as string;
  const quizId = parseInt(req.params.quizid);
  const result = adminQuizInfo(token, quizId);
  if ('error' in result) {
    if (result.error.includes('token')) {
      return res.status(UNAUTHORIZED).json(result);
    } else if (result.error.includes('owner')) {
      return res.status(FORBIDDEN).json(result);
    } else {
      return res.status(BAD_REQUEST).json(result);
    }
  }
  return res.json(result);
});

// Restore a quiz from trash
app.post('/v1/admin/quiz/:quizid/restore', (req: Request, res: Response) => {
  const { token } = req.body;
  const quizId = parseInt(req.params.quizid as string);
  const result = adminQuizRestore(token, quizId);
  if ('error' in result) {
    if (result.error.includes('Invalid token')) {
      return res.status(UNAUTHORIZED).json(result);
    } else if (result.error.includes('does not own')) {
      return res.status(FORBIDDEN).json(result);
    } else {
      return res.status(BAD_REQUEST).json(result);
    }
  }
  return res.json(result);
});

// update quiz name
app.put('/v1/admin/quiz/:quizid/name', (req: Request, res: Response) => {
  const { token, name } = req.body;
  const quizId = parseInt(req.params.quizid);
  const result = adminQuizNameUpdate(token, quizId, name);
  if ('error' in result) {
    if (result.error.includes('token')) {
      return res.status(UNAUTHORIZED).json(result);
    } else if (result.error.includes('owner')) {
      return res.status(FORBIDDEN).json(result);
    } else {
      return res.status(BAD_REQUEST).json(result);
    }
  }
  return res.json(result);
});

// update quiz description
app.put('/v1/admin/quiz/:quizid/description', (req: Request, res: Response) => {
  const { token, description } = req.body;
  const quizId = parseInt(req.params.quizid);
  const result = adminQuizDescriptionUpdate(token, quizId, description);
  if ('error' in result) {
    if (result.error.includes('token')) {
      return res.status(UNAUTHORIZED).json(result);
    } else if (result.error.includes('owner')) {
      return res.status(FORBIDDEN).json(result);
    } else {
      return res.status(BAD_REQUEST).json(result);
    }
  }
  return res.json(result);
});

// Transfer quiz ownership
app.post('/v1/admin/quiz/:quizid/transfer', (req: Request, res: Response) => {
  const quizId = parseInt(req.params.quizid);
  const { token, userEmail } = req.body;
  const transferData = { token, quizId, userEmail };
  const result = adminQuizTransfer(transferData);
  if ('error' in result) {
    if (result.error.includes('token')) {
      return res.status(UNAUTHORIZED).json(result);
    } else if (result.error.includes('owner')) {
      return res.status(FORBIDDEN).json(result);
    } else {
      return res.status(BAD_REQUEST).json(result);
    }
  }
  return res.json(result);
});

// adminQuizQuestion
// Create quiz question
app.post('/v1/admin/quiz/:quizid/question', (req: Request, res: Response) => {
  const quizId = parseInt(req.params.quizid as string);
  const { token, questionBody } = req.body;

  const result = adminQuizQuestionCreate(token, quizId, questionBody);
  if ('error' in result) {
    if (result.error.includes('token')) {
      return res.status(UNAUTHORIZED).json(result);
    } else if (result.error.includes('quizId')) {
      return res.status(FORBIDDEN).json(result);
    } else {
      return res.status(BAD_REQUEST).json(result);
    }
  }
  return res.json(result);
});

// Update quiz question
app.put('/v1/admin/quiz/:quizid/question/:questionid', (req: Request, res: Response) => {
  const quizId = parseInt(req.params.quizid as string);
  const questionId = parseInt(req.params.questionid as string);
  const { token, questionBody } = req.body;

  const result = adminQuizQuestionUpdate(token, quizId, questionId, questionBody);
  if ('error' in result) {
    if (result.error.includes('token')) {
      return res.status(UNAUTHORIZED).json(result);
    } else if (result.error.includes('quizId')) {
      return res.status(FORBIDDEN).json(result);
    } else {
      return res.status(BAD_REQUEST).json(result);
    }
  }
  return res.json(result);
});

// Delete quiz question
app.delete('/v1/admin/quiz/:quizid/question/:questionid', (req: Request, res: Response) => {
  const quizId = parseInt(req.params.quizid as string);
  const questionId = parseInt(req.params.questionid as string);
  const token = req.query.token as string;

  const result = adminQuizQuestionDelete(token, quizId, questionId);
  if ('error' in result) {
    if (result.error.includes('token')) {
      return res.status(UNAUTHORIZED).json(result);
    } else if (result.error.includes('quizId')) {
      return res.status(FORBIDDEN).json(result);
    } else {
      return res.status(BAD_REQUEST).json(result);
    }
  }

  return res.json(result);
});

// Move quiz question
app.put('/v1/admin/quiz/:quizid/question/:questionid/move', (req: Request, res: Response) => {
  const quizId = parseInt(req.params.quizid as string);
  const questionId = parseInt(req.params.questionid as string);
  const { token, newPosition } = req.body;

  const result = adminQuizQuestionMove(token, quizId, questionId, newPosition);
  if ('error' in result) {
    if (result.error.includes('token')) {
      return res.status(UNAUTHORIZED).json(result);
    } else if (result.error.includes('quizId')) {
      return res.status(FORBIDDEN).json(result);
    } else {
      return res.status(BAD_REQUEST).json(result);
    }
  }

  return res.json(result);
});

// Duplicate quiz question
app.post('/v1/admin/quiz/:quizid/question/:questionid/duplicate', (req: Request, res: Response) => {
  const quizId = parseInt(req.params.quizid as string);
  const questionId = parseInt(req.params.questionid as string);
  const token = req.body.token;

  const result = adminQuizQuestionDuplicate(token, quizId, questionId);
  if ('error' in result) {
    if (result.error.includes('token')) {
      return res.status(UNAUTHORIZED).json(result);
    } else if (result.error.includes('quizId')) {
      return res.status(FORBIDDEN).json(result);
    } else {
      return res.status(BAD_REQUEST).json(result);
    }
  }
  return res.json(result);
});

// other
app.delete('/v1/clear', (req: Request, res: Response) => {
  return res.json(clear());
});

// ====================================================================
//  ================= WORK IS DONE ABOVE THIS LINE ===================
// ====================================================================

app.use((req: Request, res: Response) => {
  const error = `
    Route not found - This could be because:
      0. You have defined routes below (not above) this middleware in server.ts
      1. You have not implemented the route ${req.method} ${req.path}
      2. There is a typo in either your test or server, e.g. /posts/list in one
         and, incorrectly, /post/list in the other
      3. You are using ts-node (instead of ts-node-dev) to start your server and
         have forgotten to manually restart to load the new changes
      4. You've forgotten a leading slash (/), e.g. you have posts/list instead
         of /posts/list in your server.ts or test file
  `;
  res.status(404).json({ error });
});

// start server
const server = app.listen(PORT, HOST, () => {
  // DO NOT CHANGE THIS LINE
  console.log(`⚡️ Server started on port ${PORT} at ${HOST}`);
});

// For coverage, handle Ctrl+C gracefully
process.on('SIGINT', () => {
  server.close(() => {
    console.log('Shutting down server gracefully.');
    process.exit();
  });
});<|MERGE_RESOLUTION|>--- conflicted
+++ resolved
@@ -37,11 +37,7 @@
 import {
   adminQuizList, adminQuizCreate, adminQuizRemove,
   adminQuizInfo, adminQuizNameUpdate,
-<<<<<<< HEAD
-  adminQuizDescriptionUpdate, adminQuizTransfer
-=======
-  adminQuizDescriptionUpdate, adminQuizRestore
->>>>>>> 9448e908
+  adminQuizDescriptionUpdate, adminQuizRestore, adminQuizTransfer
 } from './quiz';
 import {
   adminQuizQuestionCreate, adminQuizQuestionUpdate,
@@ -196,6 +192,40 @@
   return res.json(result);
 });
 
+// update quiz name
+app.put('/v1/admin/quiz/:quizid/name', (req: Request, res: Response) => {
+  const { token, name } = req.body;
+  const quizId = parseInt(req.params.quizid);
+  const result = adminQuizNameUpdate(token, quizId, name);
+  if ('error' in result) {
+    if (result.error.includes('token')) {
+      return res.status(UNAUTHORIZED).json(result);
+    } else if (result.error.includes('owner')) {
+      return res.status(FORBIDDEN).json(result);
+    } else {
+      return res.status(BAD_REQUEST).json(result);
+    }
+  }
+  return res.json(result);
+});
+
+// update quiz description
+app.put('/v1/admin/quiz/:quizid/description', (req: Request, res: Response) => {
+  const { token, description } = req.body;
+  const quizId = parseInt(req.params.quizid);
+  const result = adminQuizDescriptionUpdate(token, quizId, description);
+  if ('error' in result) {
+    if (result.error.includes('token')) {
+      return res.status(UNAUTHORIZED).json(result);
+    } else if (result.error.includes('owner')) {
+      return res.status(FORBIDDEN).json(result);
+    } else {
+      return res.status(BAD_REQUEST).json(result);
+    }
+  }
+  return res.json(result);
+});
+
 // Restore a quiz from trash
 app.post('/v1/admin/quiz/:quizid/restore', (req: Request, res: Response) => {
   const { token } = req.body;
@@ -205,40 +235,6 @@
     if (result.error.includes('Invalid token')) {
       return res.status(UNAUTHORIZED).json(result);
     } else if (result.error.includes('does not own')) {
-      return res.status(FORBIDDEN).json(result);
-    } else {
-      return res.status(BAD_REQUEST).json(result);
-    }
-  }
-  return res.json(result);
-});
-
-// update quiz name
-app.put('/v1/admin/quiz/:quizid/name', (req: Request, res: Response) => {
-  const { token, name } = req.body;
-  const quizId = parseInt(req.params.quizid);
-  const result = adminQuizNameUpdate(token, quizId, name);
-  if ('error' in result) {
-    if (result.error.includes('token')) {
-      return res.status(UNAUTHORIZED).json(result);
-    } else if (result.error.includes('owner')) {
-      return res.status(FORBIDDEN).json(result);
-    } else {
-      return res.status(BAD_REQUEST).json(result);
-    }
-  }
-  return res.json(result);
-});
-
-// update quiz description
-app.put('/v1/admin/quiz/:quizid/description', (req: Request, res: Response) => {
-  const { token, description } = req.body;
-  const quizId = parseInt(req.params.quizid);
-  const result = adminQuizDescriptionUpdate(token, quizId, description);
-  if ('error' in result) {
-    if (result.error.includes('token')) {
-      return res.status(UNAUTHORIZED).json(result);
-    } else if (result.error.includes('owner')) {
       return res.status(FORBIDDEN).json(result);
     } else {
       return res.status(BAD_REQUEST).json(result);
